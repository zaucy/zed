--- conflicted
+++ resolved
@@ -44,10 +44,7 @@
         }
     }
 
-<<<<<<< HEAD
-=======
     // todo!("windows"): This is to avoid stack overflow. Remove it when solved.
->>>>>>> 92ccddba
     if std::env::var("CARGO_CFG_TARGET_ENV").ok() == Some("msvc".to_string()) {
         println!("cargo:rustc-link-arg=/stack:{}", 8 * 1024 * 1024);
     }
