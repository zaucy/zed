--- conflicted
+++ resolved
@@ -54,7 +54,6 @@
     items: Vec<(Box<dyn ToolbarItemViewHandle>, ToolbarItemLocation)>,
 }
 
-<<<<<<< HEAD
 impl Toolbar {
     fn left_items(&self) -> impl Iterator<Item = &dyn ToolbarItemViewHandle> {
         self.items.iter().filter_map(|(item, location)| {
@@ -77,12 +76,9 @@
     }
 }
 
-impl Render<Self> for Toolbar {
-    type Element = Div<Self>;
-=======
 impl Render for Toolbar {
     type Element = Div;
->>>>>>> 8049ec67
+
 
     fn render(&mut self, cx: &mut ViewContext<Self>) -> Self::Element {
         //dbg!(&self.items.len());
