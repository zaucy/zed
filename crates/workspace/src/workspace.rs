--- conflicted
+++ resolved
@@ -25,22 +25,7 @@
     future::try_join_all,
     Future, FutureExt, StreamExt,
 };
-use gpui::{
-<<<<<<< HEAD
-    actions, canvas, impl_actions, overlay, point, size, Action, AnchorCorner, AnyElement, AnyView,
-    AnyWeakView, AppContext, AsyncAppContext, AsyncWindowContext, Bounds, DragMoveEvent,
-    Entity as _, EntityId, EventEmitter, FocusHandle, FocusableView, Global, GlobalPixels,
-    KeyContext, Keystroke, LayoutId, ManagedView, Model, ModelContext, OverlayPositionMode,
-    PathPromptOptions, Point, PromptLevel, Render, RenderOnce, Rgba, Size, Subscription, Task,
-    View, WeakView, WindowHandle, WindowOptions,
-=======
-    actions, canvas, impl_actions, point, size, Action, AnyElement, AnyView, AnyWeakView,
-    AppContext, AsyncAppContext, AsyncWindowContext, Bounds, DevicePixels, DragMoveEvent,
-    Entity as _, EntityId, EventEmitter, FocusHandle, FocusableView, Global, KeyContext, Keystroke,
-    LayoutId, ManagedView, Model, ModelContext, PathPromptOptions, Point, PromptLevel, Render,
-    Size, Subscription, Task, View, WeakView, WindowHandle, WindowOptions,
->>>>>>> c4bc1728
-};
+use gpui::*;
 use item::{FollowableItem, FollowableItemHandle, Item, ItemHandle, ItemSettings, ProjectItem};
 use itertools::Itertools;
 use language::{LanguageRegistry, Rope};
