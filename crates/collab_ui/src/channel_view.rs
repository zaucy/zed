use anyhow::{anyhow, Result};
use call::report_call_event_for_channel;
use channel::{Channel, ChannelBuffer, ChannelBufferEvent, ChannelId, ChannelStore};
use client::{
    proto::{self, PeerId},
    Collaborator, ParticipantIndex,
};
use collections::HashMap;
use editor::{CollaborationHub, Editor};
use gpui::{
    actions,
    elements::{ChildView, Label},
    geometry::vector::Vector2F,
    AnyElement, AnyViewHandle, AppContext, Element, Entity, ModelHandle, Subscription, Task, View,
    ViewContext, ViewHandle,
};
use project::Project;
use smallvec::SmallVec;
use std::{
    any::{Any, TypeId},
    sync::Arc,
};
use util::ResultExt;
use workspace::{
    item::{FollowableItem, Item, ItemEvent, ItemHandle},
    register_followable_item,
    searchable::SearchableItemHandle,
    ItemNavHistory, Pane, SaveIntent, ViewId, Workspace, WorkspaceId,
};

actions!(channel_view, [Deploy]);

pub fn init(cx: &mut AppContext) {
    register_followable_item::<ChannelView>(cx)
}

pub struct ChannelView {
    pub editor: ViewHandle<Editor>,
    project: ModelHandle<Project>,
    channel_store: ModelHandle<ChannelStore>,
    channel_buffer: ModelHandle<ChannelBuffer>,
    remote_id: Option<ViewId>,
    _editor_event_subscription: Subscription,
}

impl ChannelView {
    pub fn open(
        channel_id: ChannelId,
        workspace: ViewHandle<Workspace>,
        cx: &mut AppContext,
    ) -> Task<Result<ViewHandle<Self>>> {
        let pane = workspace.read(cx).active_pane().clone();
        let channel_view = Self::open_in_pane(channel_id, pane.clone(), workspace.clone(), cx);
        cx.spawn(|mut cx| async move {
            let channel_view = channel_view.await?;
            pane.update(&mut cx, |pane, cx| {
                report_call_event_for_channel(
                    "open channel notes",
                    channel_id,
                    &workspace.read(cx).app_state().client,
                    cx,
                );
                pane.add_item(Box::new(channel_view.clone()), true, true, None, cx);
            });
            anyhow::Ok(channel_view)
        })
    }

    pub fn open_in_pane(
        channel_id: ChannelId,
        pane: ViewHandle<Pane>,
        workspace: ViewHandle<Workspace>,
        cx: &mut AppContext,
    ) -> Task<Result<ViewHandle<Self>>> {
        let workspace = workspace.read(cx);
        let project = workspace.project().to_owned();
        let channel_store = ChannelStore::global(cx);
        let language_registry = workspace.app_state().languages.clone();
<<<<<<< HEAD
        let markdown = workspace
            .app_state()
            .languages
            .language_for_name("Markdown");
=======
        let markdown = language_registry.language_for_name("Markdown");
>>>>>>> 42409528
        let channel_buffer =
            channel_store.update(cx, |store, cx| store.open_channel_buffer(channel_id, cx));

        cx.spawn(|mut cx| async move {
            let channel_buffer = channel_buffer.await?;
            let markdown = markdown.await.log_err();

            channel_buffer.update(&mut cx, |buffer, cx| {
                buffer.buffer().update(cx, |buffer, cx| {
                    buffer.set_language_registry(language_registry);
                    if let Some(markdown) = markdown {
                        buffer.set_language(Some(markdown), cx);
<<<<<<< HEAD
                        buffer.set_language_registry(language_registry);
                    })
                });
            }
=======
                    }
                })
            });
>>>>>>> 42409528

            pane.update(&mut cx, |pane, cx| {
                let buffer_id = channel_buffer.read(cx).remote_id(cx);

                let existing_view = pane
                    .items_of_type::<Self>()
                    .find(|view| view.read(cx).channel_buffer.read(cx).remote_id(cx) == buffer_id);

                // If this channel buffer is already open in this pane, just return it.
                if let Some(existing_view) = existing_view.clone() {
                    if existing_view.read(cx).channel_buffer == channel_buffer {
                        return existing_view;
                    }
                }

                let view = cx.add_view(|cx| {
                    let mut this = Self::new(project, channel_store, channel_buffer, cx);
                    this.acknowledge_buffer_version(cx);
                    this
                });

                // If the pane contained a disconnected view for this channel buffer,
                // replace that.
                if let Some(existing_item) = existing_view {
                    if let Some(ix) = pane.index_for_item(&existing_item) {
                        pane.close_item_by_id(existing_item.id(), SaveIntent::Skip, cx)
                            .detach();
                        pane.add_item(Box::new(view.clone()), true, true, Some(ix), cx);
                    }
                }

                view
            })
            .ok_or_else(|| anyhow!("pane was dropped"))
        })
    }

    pub fn new(
        project: ModelHandle<Project>,
        channel_store: ModelHandle<ChannelStore>,
        channel_buffer: ModelHandle<ChannelBuffer>,
        cx: &mut ViewContext<Self>,
    ) -> Self {
        let buffer = channel_buffer.read(cx).buffer();
        let editor = cx.add_view(|cx| {
            let mut editor = Editor::for_buffer(buffer, None, cx);
            editor.set_collaboration_hub(Box::new(ChannelBufferCollaborationHub(
                channel_buffer.clone(),
            )));
            editor.set_read_only(
                !channel_buffer
                    .read(cx)
                    .channel(cx)
                    .is_some_and(|c| c.can_edit_notes()),
            );
            editor
        });
        let _editor_event_subscription = cx.subscribe(&editor, |_, _, e, cx| cx.emit(e.clone()));

        cx.subscribe(&channel_buffer, Self::handle_channel_buffer_event)
            .detach();

        Self {
            editor,
            project,
            channel_store,
            channel_buffer,
            remote_id: None,
            _editor_event_subscription,
        }
    }

    pub fn channel(&self, cx: &AppContext) -> Option<Arc<Channel>> {
        self.channel_buffer.read(cx).channel(cx)
    }

    fn handle_channel_buffer_event(
        &mut self,
        _: ModelHandle<ChannelBuffer>,
        event: &ChannelBufferEvent,
        cx: &mut ViewContext<Self>,
    ) {
        match event {
            ChannelBufferEvent::Disconnected => self.editor.update(cx, |editor, cx| {
                editor.set_read_only(true);
                cx.notify();
            }),
            ChannelBufferEvent::ChannelChanged => {
                self.editor.update(cx, |editor, cx| {
                    editor.set_read_only(!self.channel(cx).is_some_and(|c| c.can_edit_notes()));
                    cx.emit(editor::Event::TitleChanged);
                    cx.notify()
                });
            }
            ChannelBufferEvent::BufferEdited => {
                if cx.is_self_focused() || self.editor.is_focused(cx) {
                    self.acknowledge_buffer_version(cx);
                } else {
                    self.channel_store.update(cx, |store, cx| {
                        let channel_buffer = self.channel_buffer.read(cx);
                        store.notes_changed(
                            channel_buffer.channel_id,
                            channel_buffer.epoch(),
                            &channel_buffer.buffer().read(cx).version(),
                            cx,
                        )
                    });
                }
            }
            ChannelBufferEvent::CollaboratorsChanged => {}
        }
    }

    fn acknowledge_buffer_version(&mut self, cx: &mut ViewContext<'_, '_, ChannelView>) {
        self.channel_store.update(cx, |store, cx| {
            let channel_buffer = self.channel_buffer.read(cx);
            store.acknowledge_notes_version(
                channel_buffer.channel_id,
                channel_buffer.epoch(),
                &channel_buffer.buffer().read(cx).version(),
                cx,
            )
        });
        self.channel_buffer.update(cx, |buffer, cx| {
            buffer.acknowledge_buffer_version(cx);
        });
    }
}

impl Entity for ChannelView {
    type Event = editor::Event;
}

impl View for ChannelView {
    fn ui_name() -> &'static str {
        "ChannelView"
    }

    fn render(&mut self, cx: &mut ViewContext<Self>) -> AnyElement<Self> {
        ChildView::new(self.editor.as_any(), cx).into_any()
    }

    fn focus_in(&mut self, _: AnyViewHandle, cx: &mut ViewContext<Self>) {
        if cx.is_self_focused() {
            self.acknowledge_buffer_version(cx);
            cx.focus(self.editor.as_any())
        }
    }
}

impl Item for ChannelView {
    fn act_as_type<'a>(
        &'a self,
        type_id: TypeId,
        self_handle: &'a ViewHandle<Self>,
        _: &'a AppContext,
    ) -> Option<&'a AnyViewHandle> {
        if type_id == TypeId::of::<Self>() {
            Some(self_handle)
        } else if type_id == TypeId::of::<Editor>() {
            Some(&self.editor)
        } else {
            None
        }
    }

    fn tab_content<V: 'static>(
        &self,
        _: Option<usize>,
        style: &theme::Tab,
        cx: &gpui::AppContext,
    ) -> AnyElement<V> {
        let label = if let Some(channel) = self.channel(cx) {
            match (
                channel.can_edit_notes(),
                self.channel_buffer.read(cx).is_connected(),
            ) {
                (true, true) => format!("#{}", channel.name),
                (false, true) => format!("#{} (read-only)", channel.name),
                (_, false) => format!("#{} (disconnected)", channel.name),
            }
        } else {
            format!("channel notes (disconnected)")
        };
        Label::new(label, style.label.to_owned()).into_any()
    }

    fn clone_on_split(&self, _: WorkspaceId, cx: &mut ViewContext<Self>) -> Option<Self> {
        Some(Self::new(
            self.project.clone(),
            self.channel_store.clone(),
            self.channel_buffer.clone(),
            cx,
        ))
    }

    fn is_singleton(&self, _cx: &AppContext) -> bool {
        false
    }

    fn navigate(&mut self, data: Box<dyn Any>, cx: &mut ViewContext<Self>) -> bool {
        self.editor
            .update(cx, |editor, cx| editor.navigate(data, cx))
    }

    fn deactivated(&mut self, cx: &mut ViewContext<Self>) {
        self.editor
            .update(cx, |editor, cx| Item::deactivated(editor, cx))
    }

    fn set_nav_history(&mut self, history: ItemNavHistory, cx: &mut ViewContext<Self>) {
        self.editor
            .update(cx, |editor, cx| Item::set_nav_history(editor, history, cx))
    }

    fn as_searchable(&self, _: &ViewHandle<Self>) -> Option<Box<dyn SearchableItemHandle>> {
        Some(Box::new(self.editor.clone()))
    }

    fn show_toolbar(&self) -> bool {
        true
    }

    fn pixel_position_of_cursor(&self, cx: &AppContext) -> Option<Vector2F> {
        self.editor.read(cx).pixel_position_of_cursor(cx)
    }

    fn to_item_events(event: &Self::Event) -> SmallVec<[ItemEvent; 2]> {
        editor::Editor::to_item_events(event)
    }
}

impl FollowableItem for ChannelView {
    fn remote_id(&self) -> Option<workspace::ViewId> {
        self.remote_id
    }

    fn to_state_proto(&self, cx: &AppContext) -> Option<proto::view::Variant> {
        let channel_buffer = self.channel_buffer.read(cx);
        if !channel_buffer.is_connected() {
            return None;
        }

        Some(proto::view::Variant::ChannelView(
            proto::view::ChannelView {
                channel_id: channel_buffer.channel_id,
                editor: if let Some(proto::view::Variant::Editor(proto)) =
                    self.editor.read(cx).to_state_proto(cx)
                {
                    Some(proto)
                } else {
                    None
                },
            },
        ))
    }

    fn from_state_proto(
        pane: ViewHandle<workspace::Pane>,
        workspace: ViewHandle<workspace::Workspace>,
        remote_id: workspace::ViewId,
        state: &mut Option<proto::view::Variant>,
        cx: &mut AppContext,
    ) -> Option<gpui::Task<anyhow::Result<ViewHandle<Self>>>> {
        let Some(proto::view::Variant::ChannelView(_)) = state else {
            return None;
        };
        let Some(proto::view::Variant::ChannelView(state)) = state.take() else {
            unreachable!()
        };

        let open = ChannelView::open_in_pane(state.channel_id, pane, workspace, cx);

        Some(cx.spawn(|mut cx| async move {
            let this = open.await?;

            let task = this
                .update(&mut cx, |this, cx| {
                    this.remote_id = Some(remote_id);

                    if let Some(state) = state.editor {
                        Some(this.editor.update(cx, |editor, cx| {
                            editor.apply_update_proto(
                                &this.project,
                                proto::update_view::Variant::Editor(proto::update_view::Editor {
                                    selections: state.selections,
                                    pending_selection: state.pending_selection,
                                    scroll_top_anchor: state.scroll_top_anchor,
                                    scroll_x: state.scroll_x,
                                    scroll_y: state.scroll_y,
                                    ..Default::default()
                                }),
                                cx,
                            )
                        }))
                    } else {
                        None
                    }
                })
                .ok_or_else(|| anyhow!("window was closed"))?;

            if let Some(task) = task {
                task.await?;
            }

            Ok(this)
        }))
    }

    fn add_event_to_update_proto(
        &self,
        event: &Self::Event,
        update: &mut Option<proto::update_view::Variant>,
        cx: &AppContext,
    ) -> bool {
        self.editor
            .read(cx)
            .add_event_to_update_proto(event, update, cx)
    }

    fn apply_update_proto(
        &mut self,
        project: &ModelHandle<Project>,
        message: proto::update_view::Variant,
        cx: &mut ViewContext<Self>,
    ) -> gpui::Task<anyhow::Result<()>> {
        self.editor.update(cx, |editor, cx| {
            editor.apply_update_proto(project, message, cx)
        })
    }

    fn set_leader_peer_id(&mut self, leader_peer_id: Option<PeerId>, cx: &mut ViewContext<Self>) {
        self.editor.update(cx, |editor, cx| {
            editor.set_leader_peer_id(leader_peer_id, cx)
        })
    }

    fn should_unfollow_on_event(event: &Self::Event, cx: &AppContext) -> bool {
        Editor::should_unfollow_on_event(event, cx)
    }

    fn is_project_item(&self, _cx: &AppContext) -> bool {
        false
    }
}

struct ChannelBufferCollaborationHub(ModelHandle<ChannelBuffer>);

impl CollaborationHub for ChannelBufferCollaborationHub {
    fn collaborators<'a>(&self, cx: &'a AppContext) -> &'a HashMap<PeerId, Collaborator> {
        self.0.read(cx).collaborators()
    }

    fn user_participant_indices<'a>(
        &self,
        cx: &'a AppContext,
    ) -> &'a HashMap<u64, ParticipantIndex> {
        self.0.read(cx).user_store().read(cx).participant_indices()
    }
}<|MERGE_RESOLUTION|>--- conflicted
+++ resolved
@@ -76,14 +76,7 @@
         let project = workspace.project().to_owned();
         let channel_store = ChannelStore::global(cx);
         let language_registry = workspace.app_state().languages.clone();
-<<<<<<< HEAD
-        let markdown = workspace
-            .app_state()
-            .languages
-            .language_for_name("Markdown");
-=======
         let markdown = language_registry.language_for_name("Markdown");
->>>>>>> 42409528
         let channel_buffer =
             channel_store.update(cx, |store, cx| store.open_channel_buffer(channel_id, cx));
 
@@ -96,16 +89,9 @@
                     buffer.set_language_registry(language_registry);
                     if let Some(markdown) = markdown {
                         buffer.set_language(Some(markdown), cx);
-<<<<<<< HEAD
-                        buffer.set_language_registry(language_registry);
-                    })
-                });
-            }
-=======
                     }
                 })
             });
->>>>>>> 42409528
 
             pane.update(&mut cx, |pane, cx| {
                 let buffer_id = channel_buffer.read(cx).remote_id(cx);
