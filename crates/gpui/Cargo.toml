--- conflicted
+++ resolved
@@ -111,7 +111,8 @@
 wayland-backend = { version = "0.3.3", features = ["client_system"] }
 xkbcommon = { version = "0.7", features = ["wayland", "x11"] }
 as-raw-xcb-connection = "1"
-<<<<<<< HEAD
+calloop = "0.12.4"
+calloop-wayland-source = "0.2.0"
 
 [target.'cfg(windows)'.dependencies.windows]
 version = "0.53.0"
@@ -120,16 +121,6 @@
     "Win32_UI_WindowsAndMessaging",
     "Win32_System_Threading",
 ]
-=======
-calloop = "0.12.4"
-calloop-wayland-source = "0.2.0"
-#TODO: use these on all platforms
-blade-graphics.workspace = true
-blade-macros.workspace = true
-blade-rwh.workspace = true
-bytemuck = "1"
-cosmic-text = "0.10.0"
->>>>>>> 47bcb305
 
 [[example]]
 name = "hello_world"
