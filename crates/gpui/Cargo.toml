[package]
name = "gpui"
version = "0.1.0"
edition = "2021"
authors = ["Nathan Sobo <nathan@zed.dev>"]
description = "Zed's GPU-accelerated UI framework"
publish = false
license = "Apache-2.0"

[features]
test-support = [
    "backtrace",
    "env_logger",
    "collections/test-support",
    "util/test-support",
]
runtime_shaders = []
macos-blade = ["blade-graphics", "blade-macros", "blade-rwh", "bytemuck"]

[lib]
path = "src/gpui.rs"
doctest = false

[dependencies]
anyhow.workspace = true
async-task = "4.7"
backtrace = { version = "0.3", optional = true }
blade-graphics = { workspace = true, optional = true }
blade-macros = { workspace = true, optional = true }
blade-rwh = { workspace = true, optional = true }
bytemuck = { version = "1", optional = true }
collections.workspace = true
ctor.workspace = true
derive_more.workspace = true
env_logger = { version = "0.9", optional = true }
etagere = "0.2"
futures.workspace = true
font-kit = { git = "https://github.com/zed-industries/font-kit", rev = "5a5c4d4" }
gpui_macros.workspace = true
image = "0.23"
itertools.workspace = true
lazy_static.workspace = true
linkme = "0.3"
log.workspace = true
num_cpus = "1.13"
parking = "2.0.0"
parking_lot.workspace = true
pathfinder_geometry = "0.5"
postage.workspace = true
profiling.workspace = true
rand.workspace = true
raw-window-handle = "0.6"
refineable.workspace = true
resvg = "0.14"
schemars.workspace = true
seahash = "4.1"
serde.workspace = true
serde_derive.workspace = true
serde_json.workspace = true
slotmap = "1.0.6"
smallvec.workspace = true
smol.workspace = true
sum_tree.workspace = true
taffy = { git = "https://github.com/DioxusLabs/taffy", rev = "1876f72bee5e376023eaa518aa7b8a34c769bd1b" }
thiserror.workspace = true
time.workspace = true
tiny-skia = "0.5"
usvg = { version = "0.14", features = [] }
util.workspace = true
uuid = { version = "1.1.2", features = ["v4"] }
waker-fn = "1.1.0"

[dev-dependencies]
backtrace = "0.3"
collections = { workspace = true, features = ["test-support"] }
env_logger.workspace = true
util = { workspace = true, features = ["test-support"] }

[build-dependencies]
bindgen = "0.65.1"
cbindgen = "0.26.0"

[target.'cfg(target_os = "macos")'.dependencies]
block = "0.1"
cocoa = "0.25"
core-foundation.workspace = true
core-graphics = "0.23"
core-text = "20.1"
foreign-types = "0.5"
log.workspace = true
media.workspace = true
metal = "0.25"
objc = "0.2"

[target.'cfg(any(target_os = "linux", target_os = "windows"))'.dependencies]
flume = "0.11"
#TODO: use these on all platforms
blade-graphics.workspace = true
blade-macros.workspace = true
blade-rwh.workspace = true
bytemuck = "1"
cosmic-text = "0.10.0"

[target.'cfg(target_os = "linux")'.dependencies]
open = "5.0.1"
ashpd = "0.7.0"
# todo!(linux) - Technically do not use `randr`, but it doesn't compile otherwise
xcb = { version = "1.3", features = ["as-raw-xcb-connection", "present", "randr", "xkb"] }
wayland-client= { version = "0.31.2" }
wayland-protocols = { version = "0.31.2", features = ["client", "staging", "unstable"] }
wayland-backend = { version = "0.3.3", features = ["client_system"] }
xkbcommon = { version = "0.7", features = ["wayland", "x11"] }
as-raw-xcb-connection = "1"
calloop = "0.12.4"
calloop-wayland-source = "0.2.0"

[target.'cfg(windows)'.dependencies.windows]
version = "0.53.0"
features = [
    "Win32_Graphics_Gdi",
    "Win32_UI_WindowsAndMessaging",
<<<<<<< HEAD
    "Win32_UI_Input_KeyboardAndMouse",
    "Win32_System_SystemServices",
=======
    "Win32_Security",
>>>>>>> 12f6562f
    "Win32_System_Threading",
]

[[example]]
name = "hello_world"
path = "examples/hello_world.rs"

[[example]]
name = "image"
path = "examples/image/image.rs"<|MERGE_RESOLUTION|>--- conflicted
+++ resolved
@@ -119,12 +119,9 @@
 features = [
     "Win32_Graphics_Gdi",
     "Win32_UI_WindowsAndMessaging",
-<<<<<<< HEAD
     "Win32_UI_Input_KeyboardAndMouse",
     "Win32_System_SystemServices",
-=======
     "Win32_Security",
->>>>>>> 12f6562f
     "Win32_System_Threading",
 ]
 
