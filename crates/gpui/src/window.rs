use crate::{
<<<<<<< HEAD
    px, transparent_black, Action, AnyDrag, AnyView, AppContext, Arena, AsyncWindowContext, Bounds,
    Context, Corners, CursorStyle, DispatchActionListener, DispatchNodeId, DispatchTree, DisplayId,
    Edges, Effect, Entity, EntityId, EventEmitter, FileDropEvent, Flatten, Global, GlobalElementId,
    Hsla, KeyBinding, KeyDownEvent, KeyMatch, KeymatchResult, Keystroke, KeystrokeEvent, Model,
    ModelContext, Modifiers, MouseButton, MouseMoveEvent, MouseUpEvent, Pixels, PlatformAtlas,
    PlatformDisplay, PlatformInput, PlatformWindow, Point, PromptLevel, Render, ScaledPixels,
    SharedString, Size, SubscriberSet, Subscription, TaffyLayoutEngine, Task, TextStyle,
    TextStyleRefinement, View, VisualContext, WeakView, WindowAppearance, WindowBounds,
    WindowOptions, WindowTextSystem,
=======
    px, size, transparent_black, Action, AnyDrag, AnyElement, AnyView, AppContext, Arena,
    AsyncWindowContext, AvailableSpace, Bounds, Context, Corners, CursorStyle,
    DispatchActionListener, DispatchNodeId, DispatchTree, DisplayId, Edges, Effect, Element,
    Entity, EntityId, EventEmitter, FileDropEvent, Flatten, Global, GlobalElementId, Hsla,
    KeyBinding, KeyContext, KeyDownEvent, KeyMatch, KeymatchResult, Keystroke, KeystrokeEvent,
    Model, ModelContext, Modifiers, MouseButton, MouseMoveEvent, MouseUpEvent, Pixels,
    PlatformAtlas, PlatformDisplay, PlatformInput, PlatformWindow, Point, PromptLevel, Render,
    ScaledPixels, SharedString, Size, SubscriberSet, Subscription, TaffyLayoutEngine, Task, View,
    VisualContext, WeakView, WindowAppearance, WindowBounds, WindowOptions, WindowTextSystem,
>>>>>>> b22b4387
};
use anyhow::{anyhow, Context as _, Result};
use collections::FxHashSet;
use derive_more::{Deref, DerefMut};
use futures::channel::oneshot;
use parking_lot::RwLock;
use refineable::Refineable;
use slotmap::SlotMap;
use smallvec::SmallVec;
use std::{
    any::{Any, TypeId},
    borrow::{Borrow, BorrowMut},
    cell::{Cell, RefCell},
    fmt::{Debug, Display},
    future::Future,
    hash::{Hash, Hasher},
    marker::PhantomData,
    mem,
    rc::Rc,
    sync::{
        atomic::{AtomicUsize, Ordering::SeqCst},
        Arc,
    },
    time::{Duration, Instant},
};
use util::{measure, ResultExt};

mod element_cx;
mod prompts;

pub use element_cx::*;
pub use prompts::*;

/// Represents the two different phases when dispatching events.
#[derive(Default, Copy, Clone, Debug, Eq, PartialEq)]
pub enum DispatchPhase {
    /// After the capture phase comes the bubble phase, in which mouse event listeners are
    /// invoked front to back and keyboard event listeners are invoked from the focused element
    /// to the root of the element tree. This is the phase you'll most commonly want to use when
    /// registering event listeners.
    #[default]
    Bubble,
    /// During the initial capture phase, mouse event listeners are invoked back to front, and keyboard
    /// listeners are invoked from the root of the tree downward toward the focused element. This phase
    /// is used for special purposes such as clearing the "pressed" state for click events. If
    /// you stop event propagation during this phase, you need to know what you're doing. Handlers
    /// outside of the immediate region may rely on detecting non-local events during this phase.
    Capture,
}

impl DispatchPhase {
    /// Returns true if this represents the "bubble" phase.
    pub fn bubble(self) -> bool {
        self == DispatchPhase::Bubble
    }

    /// Returns true if this represents the "capture" phase.
    pub fn capture(self) -> bool {
        self == DispatchPhase::Capture
    }
}

type AnyObserver = Box<dyn FnMut(&mut WindowContext) -> bool + 'static>;

type AnyWindowFocusListener = Box<dyn FnMut(&FocusEvent, &mut WindowContext) -> bool + 'static>;

struct FocusEvent {
    previous_focus_path: SmallVec<[FocusId; 8]>,
    current_focus_path: SmallVec<[FocusId; 8]>,
}

slotmap::new_key_type! {
    /// A globally unique identifier for a focusable element.
    pub struct FocusId;
}

thread_local! {
    pub(crate) static ELEMENT_ARENA: RefCell<Arena> = RefCell::new(Arena::new(8 * 1024 * 1024));
}

impl FocusId {
    /// Obtains whether the element associated with this handle is currently focused.
    pub fn is_focused(&self, cx: &WindowContext) -> bool {
        cx.window.focus == Some(*self)
    }

    /// Obtains whether the element associated with this handle contains the focused
    /// element or is itself focused.
    pub fn contains_focused(&self, cx: &WindowContext) -> bool {
        cx.focused()
            .map_or(false, |focused| self.contains(focused.id, cx))
    }

    /// Obtains whether the element associated with this handle is contained within the
    /// focused element or is itself focused.
    pub fn within_focused(&self, cx: &WindowContext) -> bool {
        let focused = cx.focused();
        focused.map_or(false, |focused| focused.id.contains(*self, cx))
    }

    /// Obtains whether this handle contains the given handle in the most recently rendered frame.
    pub(crate) fn contains(&self, other: Self, cx: &WindowContext) -> bool {
        cx.window
            .rendered_frame
            .dispatch_tree
            .focus_contains(*self, other)
    }
}

/// A handle which can be used to track and manipulate the focused element in a window.
pub struct FocusHandle {
    pub(crate) id: FocusId,
    handles: Arc<RwLock<SlotMap<FocusId, AtomicUsize>>>,
}

impl std::fmt::Debug for FocusHandle {
    fn fmt(&self, f: &mut std::fmt::Formatter<'_>) -> std::fmt::Result {
        f.write_fmt(format_args!("FocusHandle({:?})", self.id))
    }
}

impl FocusHandle {
    pub(crate) fn new(handles: &Arc<RwLock<SlotMap<FocusId, AtomicUsize>>>) -> Self {
        let id = handles.write().insert(AtomicUsize::new(1));
        Self {
            id,
            handles: handles.clone(),
        }
    }

    pub(crate) fn for_id(
        id: FocusId,
        handles: &Arc<RwLock<SlotMap<FocusId, AtomicUsize>>>,
    ) -> Option<Self> {
        let lock = handles.read();
        let ref_count = lock.get(id)?;
        if ref_count.load(SeqCst) == 0 {
            None
        } else {
            ref_count.fetch_add(1, SeqCst);
            Some(Self {
                id,
                handles: handles.clone(),
            })
        }
    }

    /// Moves the focus to the element associated with this handle.
    pub fn focus(&self, cx: &mut WindowContext) {
        cx.focus(self)
    }

    /// Obtains whether the element associated with this handle is currently focused.
    pub fn is_focused(&self, cx: &WindowContext) -> bool {
        self.id.is_focused(cx)
    }

    /// Obtains whether the element associated with this handle contains the focused
    /// element or is itself focused.
    pub fn contains_focused(&self, cx: &WindowContext) -> bool {
        self.id.contains_focused(cx)
    }

    /// Obtains whether the element associated with this handle is contained within the
    /// focused element or is itself focused.
    pub fn within_focused(&self, cx: &WindowContext) -> bool {
        self.id.within_focused(cx)
    }

    /// Obtains whether this handle contains the given handle in the most recently rendered frame.
    pub fn contains(&self, other: &Self, cx: &WindowContext) -> bool {
        self.id.contains(other.id, cx)
    }
}

impl Clone for FocusHandle {
    fn clone(&self) -> Self {
        Self::for_id(self.id, &self.handles).unwrap()
    }
}

impl PartialEq for FocusHandle {
    fn eq(&self, other: &Self) -> bool {
        self.id == other.id
    }
}

impl Eq for FocusHandle {}

impl Drop for FocusHandle {
    fn drop(&mut self) {
        self.handles
            .read()
            .get(self.id)
            .unwrap()
            .fetch_sub(1, SeqCst);
    }
}

/// FocusableView allows users of your view to easily
/// focus it (using cx.focus_view(view))
pub trait FocusableView: 'static + Render {
    /// Returns the focus handle associated with this view.
    fn focus_handle(&self, cx: &AppContext) -> FocusHandle;
}

/// ManagedView is a view (like a Modal, Popover, Menu, etc.)
/// where the lifecycle of the view is handled by another view.
pub trait ManagedView: FocusableView + EventEmitter<DismissEvent> {}

impl<M: FocusableView + EventEmitter<DismissEvent>> ManagedView for M {}

/// Emitted by implementers of [`ManagedView`] to indicate the view should be dismissed, such as when a view is presented as a modal.
pub struct DismissEvent;

type FrameCallback = Box<dyn FnOnce(&mut WindowContext)>;

// Holds the state for a specific window.
#[doc(hidden)]
pub struct Window {
    pub(crate) handle: AnyWindowHandle,
    pub(crate) removed: bool,
    pub(crate) platform_window: Box<dyn PlatformWindow>,
    display_id: DisplayId,
    sprite_atlas: Arc<dyn PlatformAtlas>,
    text_system: Arc<WindowTextSystem>,
    pub(crate) rem_size: Pixels,
    pub(crate) viewport_size: Size<Pixels>,
    layout_engine: Option<TaffyLayoutEngine>,
    pub(crate) root_view: Option<AnyView>,
    pub(crate) element_id_stack: GlobalElementId,
    pub(crate) text_style_stack: Vec<TextStyleRefinement>,
    pub(crate) rendered_frame: Frame,
    pub(crate) next_frame: Frame,
    pub(crate) next_hitbox_id: HitboxId,
    next_frame_callbacks: Rc<RefCell<Vec<FrameCallback>>>,
    pub(crate) dirty_views: FxHashSet<EntityId>,
    pub(crate) focus_handles: Arc<RwLock<SlotMap<FocusId, AtomicUsize>>>,
    focus_listeners: SubscriberSet<(), AnyWindowFocusListener>,
    focus_lost_listeners: SubscriberSet<(), AnyObserver>,
    default_prevented: bool,
    mouse_position: Point<Pixels>,
    mouse_hit_test: HitTest,
    modifiers: Modifiers,
    scale_factor: f32,
    bounds: WindowBounds,
    bounds_observers: SubscriberSet<(), AnyObserver>,
    appearance: WindowAppearance,
    appearance_observers: SubscriberSet<(), AnyObserver>,
    active: Rc<Cell<bool>>,
    pub(crate) dirty: Rc<Cell<bool>>,
    pub(crate) needs_present: Rc<Cell<bool>>,
    pub(crate) last_input_timestamp: Rc<Cell<Instant>>,
    pub(crate) refreshing: bool,
    pub(crate) draw_phase: DrawPhase,
    activation_observers: SubscriberSet<(), AnyObserver>,
    pub(crate) focus: Option<FocusId>,
    focus_enabled: bool,
    pending_input: Option<PendingInput>,
    prompt: Option<RenderablePromptHandle>,
}

#[derive(Clone, Copy, Debug, Eq, PartialEq)]
pub(crate) enum DrawPhase {
    None,
    Layout,
    Paint,
    Focus,
}

#[derive(Default, Debug)]
struct PendingInput {
    keystrokes: SmallVec<[Keystroke; 1]>,
    bindings: SmallVec<[KeyBinding; 1]>,
    focus: Option<FocusId>,
    timer: Option<Task<()>>,
}

impl PendingInput {
    fn input(&self) -> String {
        self.keystrokes
            .iter()
            .flat_map(|k| k.ime_key.clone())
            .collect::<Vec<String>>()
            .join("")
    }

    fn used_by_binding(&self, binding: &KeyBinding) -> bool {
        if self.keystrokes.is_empty() {
            return true;
        }
        let keystroke = &self.keystrokes[0];
        for candidate in keystroke.match_candidates() {
            if binding.match_keystrokes(&[candidate]) == KeyMatch::Pending {
                return true;
            }
        }
        false
    }
}

pub(crate) struct ElementStateBox {
    pub(crate) inner: Box<dyn Any>,
    #[cfg(debug_assertions)]
    pub(crate) type_name: &'static str,
}

impl Window {
    pub(crate) fn new(
        handle: AnyWindowHandle,
        options: WindowOptions,
        cx: &mut AppContext,
    ) -> Self {
        let platform_window = cx.platform.open_window(handle, options);
        let display_id = platform_window.display().id();
        let sprite_atlas = platform_window.sprite_atlas();
        let mouse_position = platform_window.mouse_position();
        let modifiers = platform_window.modifiers();
        let content_size = platform_window.content_size();
        let scale_factor = platform_window.scale_factor();
        let bounds = platform_window.bounds();
        let appearance = platform_window.appearance();
        let text_system = Arc::new(WindowTextSystem::new(cx.text_system().clone()));
        let dirty = Rc::new(Cell::new(true));
        let active = Rc::new(Cell::new(false));
        let needs_present = Rc::new(Cell::new(false));
        let next_frame_callbacks: Rc<RefCell<Vec<FrameCallback>>> = Default::default();
        let last_input_timestamp = Rc::new(Cell::new(Instant::now()));

        platform_window.on_close(Box::new({
            let mut cx = cx.to_async();
            move || {
                let _ = handle.update(&mut cx, |_, cx| cx.remove_window());
            }
        }));
        platform_window.on_request_frame(Box::new({
            let mut cx = cx.to_async();
            let dirty = dirty.clone();
            let active = active.clone();
            let needs_present = needs_present.clone();
            let next_frame_callbacks = next_frame_callbacks.clone();
            let last_input_timestamp = last_input_timestamp.clone();
            move || {
                let next_frame_callbacks = next_frame_callbacks.take();
                if !next_frame_callbacks.is_empty() {
                    handle
                        .update(&mut cx, |_, cx| {
                            for callback in next_frame_callbacks {
                                callback(cx);
                            }
                        })
                        .log_err();
                }

                // Keep presenting the current scene for 1 extra second since the
                // last input to prevent the display from underclocking the refresh rate.
                let needs_present = needs_present.get()
                    || (active.get()
                        && last_input_timestamp.get().elapsed() < Duration::from_secs(1));

                if dirty.get() {
                    measure("frame duration", || {
                        handle
                            .update(&mut cx, |_, cx| {
                                cx.draw();
                                cx.present();
                            })
                            .log_err();
                    })
                } else if needs_present {
                    handle.update(&mut cx, |_, cx| cx.present()).log_err();
                }
            }
        }));
        platform_window.on_resize(Box::new({
            let mut cx = cx.to_async();
            move |_, _| {
                handle
                    .update(&mut cx, |_, cx| cx.window_bounds_changed())
                    .log_err();
            }
        }));
        platform_window.on_moved(Box::new({
            let mut cx = cx.to_async();
            move || {
                handle
                    .update(&mut cx, |_, cx| cx.window_bounds_changed())
                    .log_err();
            }
        }));
        platform_window.on_appearance_changed(Box::new({
            let mut cx = cx.to_async();
            move || {
                handle
                    .update(&mut cx, |_, cx| cx.appearance_changed())
                    .log_err();
            }
        }));
        platform_window.on_active_status_change(Box::new({
            let mut cx = cx.to_async();
            move |active| {
                handle
                    .update(&mut cx, |_, cx| {
                        cx.window.active.set(active);
                        cx.window
                            .activation_observers
                            .clone()
                            .retain(&(), |callback| callback(cx));
                    })
                    .log_err();
            }
        }));

        platform_window.on_input({
            let mut cx = cx.to_async();
            Box::new(move |event| {
                handle
                    .update(&mut cx, |_, cx| cx.dispatch_event(event))
                    .log_err()
                    .unwrap_or(false)
            })
        });

        Window {
            handle,
            removed: false,
            platform_window,
            display_id,
            sprite_atlas,
            text_system,
            rem_size: px(16.),
            viewport_size: content_size,
            layout_engine: Some(TaffyLayoutEngine::new()),
            root_view: None,
            element_id_stack: GlobalElementId::default(),
            text_style_stack: Vec::new(),
            rendered_frame: Frame::new(DispatchTree::new(cx.keymap.clone(), cx.actions.clone())),
            next_frame: Frame::new(DispatchTree::new(cx.keymap.clone(), cx.actions.clone())),
            next_frame_callbacks,
            next_hitbox_id: HitboxId::default(),
            dirty_views: FxHashSet::default(),
            focus_handles: Arc::new(RwLock::new(SlotMap::with_key())),
            focus_listeners: SubscriberSet::new(),
            focus_lost_listeners: SubscriberSet::new(),
            default_prevented: true,
            mouse_position,
            mouse_hit_test: HitTest::default(),
            modifiers,
            scale_factor,
            bounds,
            bounds_observers: SubscriberSet::new(),
            appearance,
            appearance_observers: SubscriberSet::new(),
            active,
            dirty,
            needs_present,
            last_input_timestamp,
            refreshing: false,
            draw_phase: DrawPhase::None,
            activation_observers: SubscriberSet::new(),
            focus: None,
            focus_enabled: true,
            pending_input: None,
            prompt: None,
        }
    }
    fn new_focus_listener(
        &mut self,
        value: AnyWindowFocusListener,
    ) -> (Subscription, impl FnOnce()) {
        self.focus_listeners.insert((), value)
    }
}

/// Indicates which region of the window is visible. Content falling outside of this mask will not be
/// rendered. Currently, only rectangular content masks are supported, but we give the mask its own type
/// to leave room to support more complex shapes in the future.
#[derive(Clone, Debug, Default, PartialEq, Eq)]
#[repr(C)]
pub struct ContentMask<P: Clone + Default + Debug> {
    /// The bounds
    pub bounds: Bounds<P>,
}

impl ContentMask<Pixels> {
    /// Scale the content mask's pixel units by the given scaling factor.
    pub fn scale(&self, factor: f32) -> ContentMask<ScaledPixels> {
        ContentMask {
            bounds: self.bounds.scale(factor),
        }
    }

    /// Intersect the content mask with the given content mask.
    pub fn intersect(&self, other: &Self) -> Self {
        let bounds = self.bounds.intersect(&other.bounds);
        ContentMask { bounds }
    }
}

/// Provides access to application state in the context of a single window. Derefs
/// to an [`AppContext`], so you can also pass a [`WindowContext`] to any method that takes
/// an [`AppContext`] and call any [`AppContext`] methods.
pub struct WindowContext<'a> {
    pub(crate) app: &'a mut AppContext,
    pub(crate) window: &'a mut Window,
}

impl<'a> WindowContext<'a> {
    pub(crate) fn new(app: &'a mut AppContext, window: &'a mut Window) -> Self {
        Self { app, window }
    }

    /// Obtain a handle to the window that belongs to this context.
    pub fn window_handle(&self) -> AnyWindowHandle {
        self.window.handle
    }

    /// Mark the window as dirty, scheduling it to be redrawn on the next frame.
    pub fn refresh(&mut self) {
        if self.window.draw_phase == DrawPhase::None {
            self.window.refreshing = true;
            self.window.dirty.set(true);
        }
    }

    /// Close this window.
    pub fn remove_window(&mut self) {
        self.window.removed = true;
    }

    /// Obtain a new [`FocusHandle`], which allows you to track and manipulate the keyboard focus
    /// for elements rendered within this window.
    pub fn focus_handle(&mut self) -> FocusHandle {
        FocusHandle::new(&self.window.focus_handles)
    }

    /// Obtain the currently focused [`FocusHandle`]. If no elements are focused, returns `None`.
    pub fn focused(&self) -> Option<FocusHandle> {
        self.window
            .focus
            .and_then(|id| FocusHandle::for_id(id, &self.window.focus_handles))
    }

    /// Move focus to the element associated with the given [`FocusHandle`].
    pub fn focus(&mut self, handle: &FocusHandle) {
        if !self.window.focus_enabled || self.window.focus == Some(handle.id) {
            return;
        }

        self.window.focus = Some(handle.id);
        self.window
            .rendered_frame
            .dispatch_tree
            .clear_pending_keystrokes();
        self.refresh();
    }

    /// Remove focus from all elements within this context's window.
    pub fn blur(&mut self) {
        if !self.window.focus_enabled {
            return;
        }

        self.window.focus = None;
        self.refresh();
    }

    /// Blur the window and don't allow anything in it to be focused again.
    pub fn disable_focus(&mut self) {
        self.blur();
        self.window.focus_enabled = false;
    }

    /// Accessor for the text system.
    pub fn text_system(&self) -> &Arc<WindowTextSystem> {
        &self.window.text_system
    }

<<<<<<< HEAD
    /// The current text style. Which is composed of all the style refinements provided to `with_text_style`.
    pub fn text_style(&self) -> TextStyle {
        let mut style = TextStyle::default();
        for refinement in &self.window.text_style_stack {
            style.refine(refinement);
        }
        style
=======
    /// Get the platform window titlebar height
    pub fn titlebar_height(&self) -> Pixels {
        self.window.platform_window.titlebar_height()
    }

    /// Get the platform window titlebar top padding
    pub fn titlebar_top_padding(&self) -> Pixels {
        self.window.platform_window.titlebar_top_padding()
>>>>>>> b22b4387
    }

    /// Dispatch the given action on the currently focused element.
    pub fn dispatch_action(&mut self, action: Box<dyn Action>) {
        let focus_handle = self.focused();

        let window = self.window.handle;
        self.app.defer(move |cx| {
            cx.propagate_event = true;
            window
                .update(cx, |_, cx| {
                    let node_id = focus_handle
                        .and_then(|handle| {
                            cx.window
                                .rendered_frame
                                .dispatch_tree
                                .focusable_node_id(handle.id)
                        })
                        .unwrap_or_else(|| cx.window.rendered_frame.dispatch_tree.root_node_id());

                    cx.dispatch_action_on_node(node_id, action.as_ref());
                })
                .log_err();
            if cx.propagate_event {
                cx.dispatch_global_action(action.as_ref());
            }
        })
    }

    pub(crate) fn dispatch_keystroke_observers(
        &mut self,
        event: &dyn Any,
        action: Option<Box<dyn Action>>,
    ) {
        let Some(key_down_event) = event.downcast_ref::<KeyDownEvent>() else {
            return;
        };

        self.keystroke_observers
            .clone()
            .retain(&(), move |callback| {
                (callback)(
                    &KeystrokeEvent {
                        keystroke: key_down_event.keystroke.clone(),
                        action: action.as_ref().map(|action| action.boxed_clone()),
                    },
                    self,
                );
                true
            });
    }

    pub(crate) fn clear_pending_keystrokes(&mut self) {
        self.window
            .rendered_frame
            .dispatch_tree
            .clear_pending_keystrokes();
        self.window
            .next_frame
            .dispatch_tree
            .clear_pending_keystrokes();
    }

    /// Schedules the given function to be run at the end of the current effect cycle, allowing entities
    /// that are currently on the stack to be returned to the app.
    pub fn defer(&mut self, f: impl FnOnce(&mut WindowContext) + 'static) {
        let handle = self.window.handle;
        self.app.defer(move |cx| {
            handle.update(cx, |_, cx| f(cx)).ok();
        });
    }

    /// Subscribe to events emitted by a model or view.
    /// The entity to which you're subscribing must implement the [`EventEmitter`] trait.
    /// The callback will be invoked a handle to the emitting entity (either a [`View`] or [`Model`]), the event, and a window context for the current window.
    pub fn subscribe<Emitter, E, Evt>(
        &mut self,
        entity: &E,
        mut on_event: impl FnMut(E, &Evt, &mut WindowContext<'_>) + 'static,
    ) -> Subscription
    where
        Emitter: EventEmitter<Evt>,
        E: Entity<Emitter>,
        Evt: 'static,
    {
        let entity_id = entity.entity_id();
        let entity = entity.downgrade();
        let window_handle = self.window.handle;
        self.app.new_subscription(
            entity_id,
            (
                TypeId::of::<Evt>(),
                Box::new(move |event, cx| {
                    window_handle
                        .update(cx, |_, cx| {
                            if let Some(handle) = E::upgrade_from(&entity) {
                                let event = event.downcast_ref().expect("invalid event type");
                                on_event(handle, event, cx);
                                true
                            } else {
                                false
                            }
                        })
                        .unwrap_or(false)
                }),
            ),
        )
    }

    /// Creates an [`AsyncWindowContext`], which has a static lifetime and can be held across
    /// await points in async code.
    pub fn to_async(&self) -> AsyncWindowContext {
        AsyncWindowContext::new(self.app.to_async(), self.window.handle)
    }

    /// Schedule the given closure to be run directly after the current frame is rendered.
    pub fn on_next_frame(&mut self, callback: impl FnOnce(&mut WindowContext) + 'static) {
        RefCell::borrow_mut(&self.window.next_frame_callbacks).push(Box::new(callback));
    }

    /// Spawn the future returned by the given closure on the application thread pool.
    /// The closure is provided a handle to the current window and an `AsyncWindowContext` for
    /// use within your future.
    pub fn spawn<Fut, R>(&mut self, f: impl FnOnce(AsyncWindowContext) -> Fut) -> Task<R>
    where
        R: 'static,
        Fut: Future<Output = R> + 'static,
    {
        self.app
            .spawn(|app| f(AsyncWindowContext::new(app, self.window.handle)))
    }

    /// Updates the global of the given type. The given closure is given simultaneous mutable
    /// access both to the global and the context.
    pub fn update_global<G, R>(&mut self, f: impl FnOnce(&mut G, &mut Self) -> R) -> R
    where
        G: Global,
    {
        let mut global = self.app.lease_global::<G>();
        let result = f(&mut global, self);
        self.app.end_global_lease(global);
        result
    }

    fn window_bounds_changed(&mut self) {
        self.window.scale_factor = self.window.platform_window.scale_factor();
        self.window.viewport_size = self.window.platform_window.content_size();
        self.window.bounds = self.window.platform_window.bounds();
        self.window.display_id = self.window.platform_window.display().id();
        self.refresh();

        self.window
            .bounds_observers
            .clone()
            .retain(&(), |callback| callback(self));
    }

    /// Returns the bounds of the current window in the global coordinate space, which could span across multiple displays.
    pub fn window_bounds(&self) -> WindowBounds {
        self.window.bounds
    }

    fn appearance_changed(&mut self) {
        self.window.appearance = self.window.platform_window.appearance();

        self.window
            .appearance_observers
            .clone()
            .retain(&(), |callback| callback(self));
    }

    /// Returns the appearance of the current window.
    pub fn appearance(&self) -> WindowAppearance {
        self.window.appearance
    }

    /// Returns the size of the drawable area within the window.
    pub fn viewport_size(&self) -> Size<Pixels> {
        self.window.viewport_size
    }

    /// Returns whether this window is focused by the operating system (receiving key events).
    pub fn is_window_active(&self) -> bool {
        self.window.active.get()
    }

    /// Toggle zoom on the window.
    pub fn zoom_window(&self) {
        self.window.platform_window.zoom();
    }

    /// Updates the window's title at the platform level.
    pub fn set_window_title(&mut self, title: &str) {
        self.window.platform_window.set_title(title);
    }

    /// Mark the window as dirty at the platform level.
    pub fn set_window_edited(&mut self, edited: bool) {
        self.window.platform_window.set_edited(edited);
    }

    /// Determine the display on which the window is visible.
    pub fn display(&self) -> Option<Rc<dyn PlatformDisplay>> {
        self.platform
            .displays()
            .into_iter()
            .find(|display| display.id() == self.window.display_id)
    }

    /// Show the platform character palette.
    pub fn show_character_palette(&self) {
        self.window.platform_window.show_character_palette();
    }

    /// The scale factor of the display associated with the window. For example, it could
    /// return 2.0 for a "retina" display, indicating that each logical pixel should actually
    /// be rendered as two pixels on screen.
    pub fn scale_factor(&self) -> f32 {
        self.window.scale_factor
    }

    /// The size of an em for the base font of the application. Adjusting this value allows the
    /// UI to scale, just like zooming a web page.
    pub fn rem_size(&self) -> Pixels {
        self.window.rem_size
    }

    /// Sets the size of an em for the base font of the application. Adjusting this value allows the
    /// UI to scale, just like zooming a web page.
    pub fn set_rem_size(&mut self, rem_size: impl Into<Pixels>) {
        self.window.rem_size = rem_size.into();
    }

    /// The line height associated with the current text style.
    pub fn line_height(&self) -> Pixels {
        let rem_size = self.rem_size();
        let text_style = self.text_style();
        text_style
            .line_height
            .to_pixels(text_style.font_size, rem_size)
    }

    /// Call to prevent the default action of an event. Currently only used to prevent
    /// parent elements from becoming focused on mouse down.
    pub fn prevent_default(&mut self) {
        self.window.default_prevented = true;
    }

    /// Obtain whether default has been prevented for the event currently being dispatched.
    pub fn default_prevented(&self) -> bool {
        self.window.default_prevented
    }

    /// Determine whether the given action is available along the dispatch path to the currently focused element.
    pub fn is_action_available(&self, action: &dyn Action) -> bool {
        let target = self
            .focused()
            .and_then(|focused_handle| {
                self.window
                    .rendered_frame
                    .dispatch_tree
                    .focusable_node_id(focused_handle.id)
            })
            .unwrap_or_else(|| self.window.rendered_frame.dispatch_tree.root_node_id());
        self.window
            .rendered_frame
            .dispatch_tree
            .is_action_available(action, target)
    }

    /// The position of the mouse relative to the window.
    pub fn mouse_position(&self) -> Point<Pixels> {
        self.window.mouse_position
    }

    /// The current state of the keyboard's modifiers
    pub fn modifiers(&self) -> Modifiers {
        self.window.modifiers
    }

    /// Produces a new frame and assigns it to `rendered_frame`. To actually show
    /// the contents of the new [Scene], use [present].
    #[profiling::function]
    pub fn draw(&mut self) {
        self.window.dirty.set(false);

        // Restore the previously-used input handler.
        if let Some(input_handler) = self.window.platform_window.take_input_handler() {
            self.window
                .rendered_frame
                .input_handlers
                .push(Some(input_handler));
        }

        self.with_element_context(|cx| cx.draw_roots());
        self.window.dirty_views.clear();

        self.window
            .next_frame
            .dispatch_tree
            .preserve_pending_keystrokes(
                &mut self.window.rendered_frame.dispatch_tree,
                self.window.focus,
            );
        self.window.next_frame.focus = self.window.focus;
        self.window.next_frame.window_active = self.window.active.get();

        // Set the cursor only if we're the active window.
        if self.is_window_active() {
            let cursor_style = self.compute_cursor_style().unwrap_or(CursorStyle::Arrow);
            self.platform.set_cursor_style(cursor_style);
        }

        // Register requested input handler with the platform window.
        if let Some(input_handler) = self.window.next_frame.input_handlers.pop() {
            self.window
                .platform_window
                .set_input_handler(input_handler.unwrap());
        }

        self.window.layout_engine.as_mut().unwrap().clear();
        self.text_system().finish_frame();
        self.window
            .next_frame
            .finish(&mut self.window.rendered_frame);
        ELEMENT_ARENA.with_borrow_mut(|element_arena| {
            let percentage = (element_arena.len() as f32 / element_arena.capacity() as f32) * 100.;
            if percentage >= 80. {
                log::warn!("elevated element arena occupation: {}.", percentage);
            }
            element_arena.clear();
        });

        self.window.draw_phase = DrawPhase::Focus;
        let previous_focus_path = self.window.rendered_frame.focus_path();
        let previous_window_active = self.window.rendered_frame.window_active;
        mem::swap(&mut self.window.rendered_frame, &mut self.window.next_frame);
        self.window.next_frame.clear();
        let current_focus_path = self.window.rendered_frame.focus_path();
        let current_window_active = self.window.rendered_frame.window_active;

        if previous_focus_path != current_focus_path
            || previous_window_active != current_window_active
        {
            if !previous_focus_path.is_empty() && current_focus_path.is_empty() {
                self.window
                    .focus_lost_listeners
                    .clone()
                    .retain(&(), |listener| listener(self));
            }

            let event = FocusEvent {
                previous_focus_path: if previous_window_active {
                    previous_focus_path
                } else {
                    Default::default()
                },
                current_focus_path: if current_window_active {
                    current_focus_path
                } else {
                    Default::default()
                },
            };
            self.window
                .focus_listeners
                .clone()
                .retain(&(), |listener| listener(&event, self));
        }
        self.window.refreshing = false;
        self.window.draw_phase = DrawPhase::None;
        self.window.needs_present.set(true);
    }

    #[profiling::function]
    fn present(&self) {
        self.window
            .platform_window
            .draw(&self.window.rendered_frame.scene);
        self.window.needs_present.set(false);
        profiling::finish_frame!();
    }

    fn compute_cursor_style(&mut self) -> Option<CursorStyle> {
        // TODO: maybe we should have a HashMap keyed by HitboxId.
        let request = self
            .window
            .next_frame
            .cursor_styles
            .iter()
            .rev()
            .find(|request| request.hitbox_id.is_hovered(self))?;
        Some(request.style)
    }

    /// Dispatch a given keystroke as though the user had typed it.
    /// You can create a keystroke with Keystroke::parse("").
    pub fn dispatch_keystroke(&mut self, keystroke: Keystroke) -> bool {
        let keystroke = keystroke.with_simulated_ime();
        if self.dispatch_event(PlatformInput::KeyDown(KeyDownEvent {
            keystroke: keystroke.clone(),
            is_held: false,
        })) {
            return true;
        }

        if let Some(input) = keystroke.ime_key {
            if let Some(mut input_handler) = self.window.platform_window.take_input_handler() {
                input_handler.dispatch_input(&input, self);
                self.window.platform_window.set_input_handler(input_handler);
                return true;
            }
        }

        false
    }

    /// Represent this action as a key binding string, to display in the UI.
    pub fn keystroke_text_for(&self, action: &dyn Action) -> String {
        self.bindings_for_action(action)
            .into_iter()
            .next()
            .map(|binding| {
                binding
                    .keystrokes()
                    .iter()
                    .map(ToString::to_string)
                    .collect::<Vec<_>>()
                    .join(" ")
            })
            .unwrap_or_else(|| action.name().to_string())
    }

    /// Dispatch a mouse or keyboard event on the window.
    #[profiling::function]
    pub fn dispatch_event(&mut self, event: PlatformInput) -> bool {
        self.window.last_input_timestamp.set(Instant::now());
        // Handlers may set this to false by calling `stop_propagation`.
        self.app.propagate_event = true;
        // Handlers may set this to true by calling `prevent_default`.
        self.window.default_prevented = false;

        let event = match event {
            // Track the mouse position with our own state, since accessing the platform
            // API for the mouse position can only occur on the main thread.
            PlatformInput::MouseMove(mouse_move) => {
                self.window.mouse_position = mouse_move.position;
                self.window.modifiers = mouse_move.modifiers;
                PlatformInput::MouseMove(mouse_move)
            }
            PlatformInput::MouseDown(mouse_down) => {
                self.window.mouse_position = mouse_down.position;
                self.window.modifiers = mouse_down.modifiers;
                PlatformInput::MouseDown(mouse_down)
            }
            PlatformInput::MouseUp(mouse_up) => {
                self.window.mouse_position = mouse_up.position;
                self.window.modifiers = mouse_up.modifiers;
                PlatformInput::MouseUp(mouse_up)
            }
            PlatformInput::MouseExited(mouse_exited) => {
                self.window.modifiers = mouse_exited.modifiers;
                PlatformInput::MouseExited(mouse_exited)
            }
            PlatformInput::ModifiersChanged(modifiers_changed) => {
                self.window.modifiers = modifiers_changed.modifiers;
                PlatformInput::ModifiersChanged(modifiers_changed)
            }
            PlatformInput::ScrollWheel(scroll_wheel) => {
                self.window.mouse_position = scroll_wheel.position;
                self.window.modifiers = scroll_wheel.modifiers;
                PlatformInput::ScrollWheel(scroll_wheel)
            }
            // Translate dragging and dropping of external files from the operating system
            // to internal drag and drop events.
            PlatformInput::FileDrop(file_drop) => match file_drop {
                FileDropEvent::Entered { position, paths } => {
                    self.window.mouse_position = position;
                    if self.active_drag.is_none() {
                        self.active_drag = Some(AnyDrag {
                            value: Box::new(paths.clone()),
                            view: self.new_view(|_| paths).into(),
                            cursor_offset: position,
                        });
                    }
                    PlatformInput::MouseMove(MouseMoveEvent {
                        position,
                        pressed_button: Some(MouseButton::Left),
                        modifiers: Modifiers::default(),
                    })
                }
                FileDropEvent::Pending { position } => {
                    self.window.mouse_position = position;
                    PlatformInput::MouseMove(MouseMoveEvent {
                        position,
                        pressed_button: Some(MouseButton::Left),
                        modifiers: Modifiers::default(),
                    })
                }
                FileDropEvent::Submit { position } => {
                    self.activate(true);
                    self.window.mouse_position = position;
                    PlatformInput::MouseUp(MouseUpEvent {
                        button: MouseButton::Left,
                        position,
                        modifiers: Modifiers::default(),
                        click_count: 1,
                    })
                }
                FileDropEvent::Exited => PlatformInput::MouseUp(MouseUpEvent {
                    button: MouseButton::Left,
                    position: Point::default(),
                    modifiers: Modifiers::default(),
                    click_count: 1,
                }),
            },
            PlatformInput::KeyDown(_) | PlatformInput::KeyUp(_) => event,
        };

        if let Some(any_mouse_event) = event.mouse_event() {
            self.dispatch_mouse_event(any_mouse_event);
        } else if let Some(any_key_event) = event.keyboard_event() {
            self.dispatch_key_event(any_key_event);
        }

        !self.app.propagate_event
    }

    fn dispatch_mouse_event(&mut self, event: &dyn Any) {
        self.window.mouse_hit_test = self.window.rendered_frame.hit_test(self.mouse_position());

        let mut mouse_listeners = mem::take(&mut self.window.rendered_frame.mouse_listeners);
        self.with_element_context(|cx| {
            // Capture phase, events bubble from back to front. Handlers for this phase are used for
            // special purposes, such as detecting events outside of a given Bounds.
            for listener in &mut mouse_listeners {
                let listener = listener.as_mut().unwrap();
                listener(event, DispatchPhase::Capture, cx);
                if !cx.app.propagate_event {
                    break;
                }
            }

            // Bubble phase, where most normal handlers do their work.
            if cx.app.propagate_event {
                for listener in mouse_listeners.iter_mut().rev() {
                    let listener = listener.as_mut().unwrap();
                    listener(event, DispatchPhase::Bubble, cx);
                    if !cx.app.propagate_event {
                        break;
                    }
                }
            }
        });
        self.window.rendered_frame.mouse_listeners = mouse_listeners;

        if self.app.propagate_event && self.has_active_drag() {
            if event.is::<MouseMoveEvent>() {
                // If this was a mouse move event, redraw the window so that the
                // active drag can follow the mouse cursor.
                self.refresh();
            } else if event.is::<MouseUpEvent>() {
                // If this was a mouse up event, cancel the active drag and redraw
                // the window.
                self.active_drag = None;
                self.refresh();
            }
        }
    }

    fn dispatch_key_event(&mut self, event: &dyn Any) {
        if self.window.dirty.get() {
            self.draw();
        }

        let node_id = self
            .window
            .focus
            .and_then(|focus_id| {
                self.window
                    .rendered_frame
                    .dispatch_tree
                    .focusable_node_id(focus_id)
            })
            .unwrap_or_else(|| self.window.rendered_frame.dispatch_tree.root_node_id());

        let dispatch_path = self
            .window
            .rendered_frame
            .dispatch_tree
            .dispatch_path(node_id);

        if let Some(key_down_event) = event.downcast_ref::<KeyDownEvent>() {
            let KeymatchResult { bindings, pending } = self
                .window
                .rendered_frame
                .dispatch_tree
                .dispatch_key(&key_down_event.keystroke, &dispatch_path);

            if pending {
                let mut currently_pending = self.window.pending_input.take().unwrap_or_default();
                if currently_pending.focus.is_some() && currently_pending.focus != self.window.focus
                {
                    currently_pending = PendingInput::default();
                }
                currently_pending.focus = self.window.focus;
                currently_pending
                    .keystrokes
                    .push(key_down_event.keystroke.clone());
                for binding in bindings {
                    currently_pending.bindings.push(binding);
                }

                currently_pending.timer = Some(self.spawn(|mut cx| async move {
                    cx.background_executor.timer(Duration::from_secs(1)).await;
                    cx.update(move |cx| {
                        cx.clear_pending_keystrokes();
                        let Some(currently_pending) = cx.window.pending_input.take() else {
                            return;
                        };
                        cx.replay_pending_input(currently_pending)
                    })
                    .log_err();
                }));

                self.window.pending_input = Some(currently_pending);

                self.propagate_event = false;
                return;
            } else if let Some(currently_pending) = self.window.pending_input.take() {
                if bindings
                    .iter()
                    .all(|binding| !currently_pending.used_by_binding(binding))
                {
                    self.replay_pending_input(currently_pending)
                }
            }

            if !bindings.is_empty() {
                self.clear_pending_keystrokes();
            }

            self.propagate_event = true;
            for binding in bindings {
                self.dispatch_action_on_node(node_id, binding.action.as_ref());
                if !self.propagate_event {
                    self.dispatch_keystroke_observers(event, Some(binding.action));
                    return;
                }
            }
        }

        self.dispatch_key_down_up_event(event, &dispatch_path);
        if !self.propagate_event {
            return;
        }

        self.dispatch_keystroke_observers(event, None);
    }

    fn dispatch_key_down_up_event(
        &mut self,
        event: &dyn Any,
        dispatch_path: &SmallVec<[DispatchNodeId; 32]>,
    ) {
        // Capture phase
        for node_id in dispatch_path {
            let node = self.window.rendered_frame.dispatch_tree.node(*node_id);

            for key_listener in node.key_listeners.clone() {
                self.with_element_context(|cx| {
                    key_listener(event, DispatchPhase::Capture, cx);
                });
                if !self.propagate_event {
                    return;
                }
            }
        }

        // Bubble phase
        for node_id in dispatch_path.iter().rev() {
            // Handle low level key events
            let node = self.window.rendered_frame.dispatch_tree.node(*node_id);
            for key_listener in node.key_listeners.clone() {
                self.with_element_context(|cx| {
                    key_listener(event, DispatchPhase::Bubble, cx);
                });
                if !self.propagate_event {
                    return;
                }
            }
        }
    }

    /// Determine whether a potential multi-stroke key binding is in progress on this window.
    pub fn has_pending_keystrokes(&self) -> bool {
        self.window
            .rendered_frame
            .dispatch_tree
            .has_pending_keystrokes()
    }

    fn replay_pending_input(&mut self, currently_pending: PendingInput) {
        let node_id = self
            .window
            .focus
            .and_then(|focus_id| {
                self.window
                    .rendered_frame
                    .dispatch_tree
                    .focusable_node_id(focus_id)
            })
            .unwrap_or_else(|| self.window.rendered_frame.dispatch_tree.root_node_id());

        if self.window.focus != currently_pending.focus {
            return;
        }

        let input = currently_pending.input();

        self.propagate_event = true;
        for binding in currently_pending.bindings {
            self.dispatch_action_on_node(node_id, binding.action.as_ref());
            if !self.propagate_event {
                return;
            }
        }

        let dispatch_path = self
            .window
            .rendered_frame
            .dispatch_tree
            .dispatch_path(node_id);

        for keystroke in currently_pending.keystrokes {
            let event = KeyDownEvent {
                keystroke,
                is_held: false,
            };

            self.dispatch_key_down_up_event(&event, &dispatch_path);
            if !self.propagate_event {
                return;
            }
        }

        if !input.is_empty() {
            if let Some(mut input_handler) = self.window.platform_window.take_input_handler() {
                input_handler.dispatch_input(&input, self);
                self.window.platform_window.set_input_handler(input_handler)
            }
        }
    }

    fn dispatch_action_on_node(&mut self, node_id: DispatchNodeId, action: &dyn Action) {
        let dispatch_path = self
            .window
            .rendered_frame
            .dispatch_tree
            .dispatch_path(node_id);

        // Capture phase
        for node_id in &dispatch_path {
            let node = self.window.rendered_frame.dispatch_tree.node(*node_id);
            for DispatchActionListener {
                action_type,
                listener,
            } in node.action_listeners.clone()
            {
                let any_action = action.as_any();
                if action_type == any_action.type_id() {
                    self.with_element_context(|cx| {
                        listener(any_action, DispatchPhase::Capture, cx);
                    });

                    if !self.propagate_event {
                        return;
                    }
                }
            }
        }
        // Bubble phase
        for node_id in dispatch_path.iter().rev() {
            let node = self.window.rendered_frame.dispatch_tree.node(*node_id);
            for DispatchActionListener {
                action_type,
                listener,
            } in node.action_listeners.clone()
            {
                let any_action = action.as_any();
                if action_type == any_action.type_id() {
                    self.propagate_event = false; // Actions stop propagation by default during the bubble phase

                    self.with_element_context(|cx| {
                        listener(any_action, DispatchPhase::Bubble, cx);
                    });

                    if !self.propagate_event {
                        return;
                    }
                }
            }
        }
    }

    /// Register the given handler to be invoked whenever the global of the given type
    /// is updated.
    pub fn observe_global<G: Global>(
        &mut self,
        f: impl Fn(&mut WindowContext<'_>) + 'static,
    ) -> Subscription {
        let window_handle = self.window.handle;
        let (subscription, activate) = self.global_observers.insert(
            TypeId::of::<G>(),
            Box::new(move |cx| window_handle.update(cx, |_, cx| f(cx)).is_ok()),
        );
        self.app.defer(move |_| activate());
        subscription
    }

    /// Focus the current window and bring it to the foreground at the platform level.
    pub fn activate_window(&self) {
        self.window.platform_window.activate();
    }

    /// Minimize the current window at the platform level.
    pub fn minimize_window(&self) {
        self.window.platform_window.minimize();
    }

    /// Toggle full screen status on the current window at the platform level.
    pub fn toggle_full_screen(&self) {
        self.window.platform_window.toggle_full_screen();
    }

    /// Present a platform dialog.
    /// The provided message will be presented, along with buttons for each answer.
    /// When a button is clicked, the returned Receiver will receive the index of the clicked button.
    pub fn prompt(
        &mut self,
        level: PromptLevel,
        message: &str,
        detail: Option<&str>,
        answers: &[&str],
    ) -> oneshot::Receiver<usize> {
        let prompt_builder = self.app.prompt_builder.take();
        let Some(prompt_builder) = prompt_builder else {
            unreachable!("Re-entrant window prompting is not supported by GPUI");
        };

        let receiver = match &prompt_builder {
            PromptBuilder::Default => self
                .window
                .platform_window
                .prompt(level, message, detail, answers)
                .unwrap_or_else(|| {
                    self.build_custom_prompt(&prompt_builder, level, message, detail, answers)
                }),
            PromptBuilder::Custom(_) => {
                self.build_custom_prompt(&prompt_builder, level, message, detail, answers)
            }
        };

        self.app.prompt_builder = Some(prompt_builder);

        receiver
    }

    fn build_custom_prompt(
        &mut self,
        prompt_builder: &PromptBuilder,
        level: PromptLevel,
        message: &str,
        detail: Option<&str>,
        answers: &[&str],
    ) -> oneshot::Receiver<usize> {
        let (sender, receiver) = oneshot::channel();
        let handle = PromptHandle::new(sender);
        let handle = (prompt_builder)(level, message, detail, answers, handle, self);
        self.window.prompt = Some(handle);
        receiver
    }

    /// Returns all available actions for the focused element.
    pub fn available_actions(&self) -> Vec<Box<dyn Action>> {
        let node_id = self
            .window
            .focus
            .and_then(|focus_id| {
                self.window
                    .rendered_frame
                    .dispatch_tree
                    .focusable_node_id(focus_id)
            })
            .unwrap_or_else(|| self.window.rendered_frame.dispatch_tree.root_node_id());

        let mut actions = self
            .window
            .rendered_frame
            .dispatch_tree
            .available_actions(node_id);
        for action_type in self.global_action_listeners.keys() {
            if let Err(ix) = actions.binary_search_by_key(action_type, |a| a.as_any().type_id()) {
                let action = self.actions.build_action_type(action_type).ok();
                if let Some(action) = action {
                    actions.insert(ix, action);
                }
            }
        }
        actions
    }

    /// Returns key bindings that invoke the given action on the currently focused element.
    pub fn bindings_for_action(&self, action: &dyn Action) -> Vec<KeyBinding> {
        self.window
            .rendered_frame
            .dispatch_tree
            .bindings_for_action(
                action,
                &self.window.rendered_frame.dispatch_tree.context_stack,
            )
    }

    /// Returns any bindings that would invoke the given action on the given focus handle if it were focused.
    pub fn bindings_for_action_in(
        &self,
        action: &dyn Action,
        focus_handle: &FocusHandle,
    ) -> Vec<KeyBinding> {
        let dispatch_tree = &self.window.rendered_frame.dispatch_tree;

        let Some(node_id) = dispatch_tree.focusable_node_id(focus_handle.id) else {
            return vec![];
        };
        let context_stack: Vec<_> = dispatch_tree
            .dispatch_path(node_id)
            .into_iter()
            .filter_map(|node_id| dispatch_tree.node(node_id).context.clone())
            .collect();
        dispatch_tree.bindings_for_action(action, &context_stack)
    }

    /// Returns a generic event listener that invokes the given listener with the view and context associated with the given view handle.
    pub fn listener_for<V: Render, E>(
        &self,
        view: &View<V>,
        f: impl Fn(&mut V, &E, &mut ViewContext<V>) + 'static,
    ) -> impl Fn(&E, &mut WindowContext) + 'static {
        let view = view.downgrade();
        move |e: &E, cx: &mut WindowContext| {
            view.update(cx, |view, cx| f(view, e, cx)).ok();
        }
    }

    /// Returns a generic handler that invokes the given handler with the view and context associated with the given view handle.
    pub fn handler_for<V: Render>(
        &self,
        view: &View<V>,
        f: impl Fn(&mut V, &mut ViewContext<V>) + 'static,
    ) -> impl Fn(&mut WindowContext) {
        let view = view.downgrade();
        move |cx: &mut WindowContext| {
            view.update(cx, |view, cx| f(view, cx)).ok();
        }
    }

    /// Register a callback that can interrupt the closing of the current window based the returned boolean.
    /// If the callback returns false, the window won't be closed.
    pub fn on_window_should_close(&mut self, f: impl Fn(&mut WindowContext) -> bool + 'static) {
        let mut this = self.to_async();
        self.window
            .platform_window
            .on_should_close(Box::new(move || this.update(|cx| f(cx)).unwrap_or(true)))
    }

    /// Register an action listener on the window for the next frame. The type of action
    /// is determined by the first parameter of the given listener. When the next frame is rendered
    /// the listener will be cleared.
    ///
    /// This is a fairly low-level method, so prefer using action handlers on elements unless you have
    /// a specific need to register a global listener.
    pub fn on_action(
        &mut self,
        action_type: TypeId,
        listener: impl Fn(&dyn Any, DispatchPhase, &mut WindowContext) + 'static,
    ) {
        self.window
            .next_frame
            .dispatch_tree
            .on_action(action_type, Rc::new(listener));
    }
}

impl Context for WindowContext<'_> {
    type Result<T> = T;

    fn new_model<T>(&mut self, build_model: impl FnOnce(&mut ModelContext<'_, T>) -> T) -> Model<T>
    where
        T: 'static,
    {
        let slot = self.app.entities.reserve();
        let model = build_model(&mut ModelContext::new(&mut *self.app, slot.downgrade()));
        self.entities.insert(slot, model)
    }

    fn update_model<T: 'static, R>(
        &mut self,
        model: &Model<T>,
        update: impl FnOnce(&mut T, &mut ModelContext<'_, T>) -> R,
    ) -> R {
        let mut entity = self.entities.lease(model);
        let result = update(
            &mut *entity,
            &mut ModelContext::new(&mut *self.app, model.downgrade()),
        );
        self.entities.end_lease(entity);
        result
    }

    fn update_window<T, F>(&mut self, window: AnyWindowHandle, update: F) -> Result<T>
    where
        F: FnOnce(AnyView, &mut WindowContext<'_>) -> T,
    {
        if window == self.window.handle {
            let root_view = self.window.root_view.clone().unwrap();
            Ok(update(root_view, self))
        } else {
            window.update(self.app, update)
        }
    }

    fn read_model<T, R>(
        &self,
        handle: &Model<T>,
        read: impl FnOnce(&T, &AppContext) -> R,
    ) -> Self::Result<R>
    where
        T: 'static,
    {
        let entity = self.entities.read(handle);
        read(entity, &*self.app)
    }

    fn read_window<T, R>(
        &self,
        window: &WindowHandle<T>,
        read: impl FnOnce(View<T>, &AppContext) -> R,
    ) -> Result<R>
    where
        T: 'static,
    {
        if window.any_handle == self.window.handle {
            let root_view = self
                .window
                .root_view
                .clone()
                .unwrap()
                .downcast::<T>()
                .map_err(|_| anyhow!("the type of the window's root view has changed"))?;
            Ok(read(root_view, self))
        } else {
            self.app.read_window(window, read)
        }
    }
}

impl VisualContext for WindowContext<'_> {
    fn new_view<V>(
        &mut self,
        build_view_state: impl FnOnce(&mut ViewContext<'_, V>) -> V,
    ) -> Self::Result<View<V>>
    where
        V: 'static + Render,
    {
        let slot = self.app.entities.reserve();
        let view = View {
            model: slot.clone(),
        };
        let mut cx = ViewContext::new(&mut *self.app, &mut *self.window, &view);
        let entity = build_view_state(&mut cx);
        cx.entities.insert(slot, entity);

        // Non-generic part to avoid leaking SubscriberSet to invokers of `new_view`.
        fn notify_observers(cx: &mut WindowContext, tid: TypeId, view: AnyView) {
            cx.new_view_observers.clone().retain(&tid, |observer| {
                let any_view = view.clone();
                (observer)(any_view, cx);
                true
            });
        }
        notify_observers(self, TypeId::of::<V>(), AnyView::from(view.clone()));

        view
    }

    /// Updates the given view. Prefer calling [`View::update`] instead, which calls this method.
    fn update_view<T: 'static, R>(
        &mut self,
        view: &View<T>,
        update: impl FnOnce(&mut T, &mut ViewContext<'_, T>) -> R,
    ) -> Self::Result<R> {
        let mut lease = self.app.entities.lease(&view.model);
        let mut cx = ViewContext::new(&mut *self.app, &mut *self.window, view);
        let result = update(&mut *lease, &mut cx);
        cx.app.entities.end_lease(lease);
        result
    }

    fn replace_root_view<V>(
        &mut self,
        build_view: impl FnOnce(&mut ViewContext<'_, V>) -> V,
    ) -> Self::Result<View<V>>
    where
        V: 'static + Render,
    {
        let view = self.new_view(build_view);
        self.window.root_view = Some(view.clone().into());
        self.refresh();
        view
    }

    fn focus_view<V: crate::FocusableView>(&mut self, view: &View<V>) -> Self::Result<()> {
        self.update_view(view, |view, cx| {
            view.focus_handle(cx).clone().focus(cx);
        })
    }

    fn dismiss_view<V>(&mut self, view: &View<V>) -> Self::Result<()>
    where
        V: ManagedView,
    {
        self.update_view(view, |_, cx| cx.emit(DismissEvent))
    }
}

impl<'a> std::ops::Deref for WindowContext<'a> {
    type Target = AppContext;

    fn deref(&self) -> &Self::Target {
        self.app
    }
}

impl<'a> std::ops::DerefMut for WindowContext<'a> {
    fn deref_mut(&mut self) -> &mut Self::Target {
        self.app
    }
}

impl<'a> Borrow<AppContext> for WindowContext<'a> {
    fn borrow(&self) -> &AppContext {
        self.app
    }
}

impl<'a> BorrowMut<AppContext> for WindowContext<'a> {
    fn borrow_mut(&mut self) -> &mut AppContext {
        self.app
    }
}

/// This trait contains functionality that is shared across [`ViewContext`] and [`WindowContext`]
pub trait BorrowWindow: BorrowMut<Window> + BorrowMut<AppContext> {
    #[doc(hidden)]
    fn app_mut(&mut self) -> &mut AppContext {
        self.borrow_mut()
    }

    #[doc(hidden)]
    fn app(&self) -> &AppContext {
        self.borrow()
    }

    #[doc(hidden)]
    fn window(&self) -> &Window {
        self.borrow()
    }

    #[doc(hidden)]
    fn window_mut(&mut self) -> &mut Window {
        self.borrow_mut()
    }
}

impl Borrow<Window> for WindowContext<'_> {
    fn borrow(&self) -> &Window {
        self.window
    }
}

impl BorrowMut<Window> for WindowContext<'_> {
    fn borrow_mut(&mut self) -> &mut Window {
        self.window
    }
}

impl<T> BorrowWindow for T where T: BorrowMut<AppContext> + BorrowMut<Window> {}

/// Provides access to application state that is specialized for a particular [`View`].
/// Allows you to interact with focus, emit events, etc.
/// ViewContext also derefs to [`WindowContext`], giving you access to all of its methods as well.
/// When you call [`View::update`], you're passed a `&mut V` and an `&mut ViewContext<V>`.
pub struct ViewContext<'a, V> {
    window_cx: WindowContext<'a>,
    view: &'a View<V>,
}

impl<V> Borrow<AppContext> for ViewContext<'_, V> {
    fn borrow(&self) -> &AppContext {
        &*self.window_cx.app
    }
}

impl<V> BorrowMut<AppContext> for ViewContext<'_, V> {
    fn borrow_mut(&mut self) -> &mut AppContext {
        &mut *self.window_cx.app
    }
}

impl<V> Borrow<Window> for ViewContext<'_, V> {
    fn borrow(&self) -> &Window {
        &*self.window_cx.window
    }
}

impl<V> BorrowMut<Window> for ViewContext<'_, V> {
    fn borrow_mut(&mut self) -> &mut Window {
        &mut *self.window_cx.window
    }
}

impl<'a, V: 'static> ViewContext<'a, V> {
    pub(crate) fn new(app: &'a mut AppContext, window: &'a mut Window, view: &'a View<V>) -> Self {
        Self {
            window_cx: WindowContext::new(app, window),
            view,
        }
    }

    /// Get the entity_id of this view.
    pub fn entity_id(&self) -> EntityId {
        self.view.entity_id()
    }

    /// Get the view pointer underlying this context.
    pub fn view(&self) -> &View<V> {
        self.view
    }

    /// Get the model underlying this view.
    pub fn model(&self) -> &Model<V> {
        &self.view.model
    }

    /// Access the underlying window context.
    pub fn window_context(&mut self) -> &mut WindowContext<'a> {
        &mut self.window_cx
    }

    /// Sets a given callback to be run on the next frame.
    pub fn on_next_frame(&mut self, f: impl FnOnce(&mut V, &mut ViewContext<V>) + 'static)
    where
        V: 'static,
    {
        let view = self.view().clone();
        self.window_cx.on_next_frame(move |cx| view.update(cx, f));
    }

    /// Schedules the given function to be run at the end of the current effect cycle, allowing entities
    /// that are currently on the stack to be returned to the app.
    pub fn defer(&mut self, f: impl FnOnce(&mut V, &mut ViewContext<V>) + 'static) {
        let view = self.view().downgrade();
        self.window_cx.defer(move |cx| {
            view.update(cx, f).ok();
        });
    }

    /// Observe another model or view for changes to its state, as tracked by [`ModelContext::notify`].
    pub fn observe<V2, E>(
        &mut self,
        entity: &E,
        mut on_notify: impl FnMut(&mut V, E, &mut ViewContext<'_, V>) + 'static,
    ) -> Subscription
    where
        V2: 'static,
        V: 'static,
        E: Entity<V2>,
    {
        let view = self.view().downgrade();
        let entity_id = entity.entity_id();
        let entity = entity.downgrade();
        let window_handle = self.window.handle;
        self.app.new_observer(
            entity_id,
            Box::new(move |cx| {
                window_handle
                    .update(cx, |_, cx| {
                        if let Some(handle) = E::upgrade_from(&entity) {
                            view.update(cx, |this, cx| on_notify(this, handle, cx))
                                .is_ok()
                        } else {
                            false
                        }
                    })
                    .unwrap_or(false)
            }),
        )
    }

    /// Subscribe to events emitted by another model or view.
    /// The entity to which you're subscribing must implement the [`EventEmitter`] trait.
    /// The callback will be invoked with a reference to the current view, a handle to the emitting entity (either a [`View`] or [`Model`]), the event, and a view context for the current view.
    pub fn subscribe<V2, E, Evt>(
        &mut self,
        entity: &E,
        mut on_event: impl FnMut(&mut V, E, &Evt, &mut ViewContext<'_, V>) + 'static,
    ) -> Subscription
    where
        V2: EventEmitter<Evt>,
        E: Entity<V2>,
        Evt: 'static,
    {
        let view = self.view().downgrade();
        let entity_id = entity.entity_id();
        let handle = entity.downgrade();
        let window_handle = self.window.handle;
        self.app.new_subscription(
            entity_id,
            (
                TypeId::of::<Evt>(),
                Box::new(move |event, cx| {
                    window_handle
                        .update(cx, |_, cx| {
                            if let Some(handle) = E::upgrade_from(&handle) {
                                let event = event.downcast_ref().expect("invalid event type");
                                view.update(cx, |this, cx| on_event(this, handle, event, cx))
                                    .is_ok()
                            } else {
                                false
                            }
                        })
                        .unwrap_or(false)
                }),
            ),
        )
    }

    /// Register a callback to be invoked when the view is released.
    ///
    /// The callback receives a handle to the view's window. This handle may be
    /// invalid, if the window was closed before the view was released.
    pub fn on_release(
        &mut self,
        on_release: impl FnOnce(&mut V, AnyWindowHandle, &mut AppContext) + 'static,
    ) -> Subscription {
        let window_handle = self.window.handle;
        let (subscription, activate) = self.app.release_listeners.insert(
            self.view.model.entity_id,
            Box::new(move |this, cx| {
                let this = this.downcast_mut().expect("invalid entity type");
                on_release(this, window_handle, cx)
            }),
        );
        activate();
        subscription
    }

    /// Register a callback to be invoked when the given Model or View is released.
    pub fn observe_release<V2, E>(
        &mut self,
        entity: &E,
        mut on_release: impl FnMut(&mut V, &mut V2, &mut ViewContext<'_, V>) + 'static,
    ) -> Subscription
    where
        V: 'static,
        V2: 'static,
        E: Entity<V2>,
    {
        let view = self.view().downgrade();
        let entity_id = entity.entity_id();
        let window_handle = self.window.handle;
        let (subscription, activate) = self.app.release_listeners.insert(
            entity_id,
            Box::new(move |entity, cx| {
                let entity = entity.downcast_mut().expect("invalid entity type");
                let _ = window_handle.update(cx, |_, cx| {
                    view.update(cx, |this, cx| on_release(this, entity, cx))
                });
            }),
        );
        activate();
        subscription
    }

    /// Indicate that this view has changed, which will invoke any observers and also mark the window as dirty.
    /// If this view or any of its ancestors are *cached*, notifying it will cause it or its ancestors to be redrawn.
    pub fn notify(&mut self) {
        for view_id in self
            .window
            .rendered_frame
            .dispatch_tree
            .view_path(self.view.entity_id())
            .into_iter()
            .rev()
        {
            if !self.window.dirty_views.insert(view_id) {
                break;
            }
        }

        if self.window.draw_phase == DrawPhase::None {
            self.window_cx.window.dirty.set(true);
            self.window_cx.app.push_effect(Effect::Notify {
                emitter: self.view.model.entity_id,
            });
        }
    }

    /// Register a callback to be invoked when the window is resized.
    pub fn observe_window_bounds(
        &mut self,
        mut callback: impl FnMut(&mut V, &mut ViewContext<V>) + 'static,
    ) -> Subscription {
        let view = self.view.downgrade();
        let (subscription, activate) = self.window.bounds_observers.insert(
            (),
            Box::new(move |cx| view.update(cx, |view, cx| callback(view, cx)).is_ok()),
        );
        activate();
        subscription
    }

    /// Register a callback to be invoked when the window is activated or deactivated.
    pub fn observe_window_activation(
        &mut self,
        mut callback: impl FnMut(&mut V, &mut ViewContext<V>) + 'static,
    ) -> Subscription {
        let view = self.view.downgrade();
        let (subscription, activate) = self.window.activation_observers.insert(
            (),
            Box::new(move |cx| view.update(cx, |view, cx| callback(view, cx)).is_ok()),
        );
        activate();
        subscription
    }

    /// Registers a callback to be invoked when the window appearance changes.
    pub fn observe_window_appearance(
        &mut self,
        mut callback: impl FnMut(&mut V, &mut ViewContext<V>) + 'static,
    ) -> Subscription {
        let view = self.view.downgrade();
        let (subscription, activate) = self.window.appearance_observers.insert(
            (),
            Box::new(move |cx| view.update(cx, |view, cx| callback(view, cx)).is_ok()),
        );
        activate();
        subscription
    }

    /// Register a listener to be called when the given focus handle receives focus.
    /// Returns a subscription and persists until the subscription is dropped.
    pub fn on_focus(
        &mut self,
        handle: &FocusHandle,
        mut listener: impl FnMut(&mut V, &mut ViewContext<V>) + 'static,
    ) -> Subscription {
        let view = self.view.downgrade();
        let focus_id = handle.id;
        let (subscription, activate) =
            self.window.new_focus_listener(Box::new(move |event, cx| {
                view.update(cx, |view, cx| {
                    if event.previous_focus_path.last() != Some(&focus_id)
                        && event.current_focus_path.last() == Some(&focus_id)
                    {
                        listener(view, cx)
                    }
                })
                .is_ok()
            }));
        self.app.defer(|_| activate());
        subscription
    }

    /// Register a listener to be called when the given focus handle or one of its descendants receives focus.
    /// Returns a subscription and persists until the subscription is dropped.
    pub fn on_focus_in(
        &mut self,
        handle: &FocusHandle,
        mut listener: impl FnMut(&mut V, &mut ViewContext<V>) + 'static,
    ) -> Subscription {
        let view = self.view.downgrade();
        let focus_id = handle.id;
        let (subscription, activate) =
            self.window.new_focus_listener(Box::new(move |event, cx| {
                view.update(cx, |view, cx| {
                    if !event.previous_focus_path.contains(&focus_id)
                        && event.current_focus_path.contains(&focus_id)
                    {
                        listener(view, cx)
                    }
                })
                .is_ok()
            }));
        self.app.defer(move |_| activate());
        subscription
    }

    /// Register a listener to be called when the given focus handle loses focus.
    /// Returns a subscription and persists until the subscription is dropped.
    pub fn on_blur(
        &mut self,
        handle: &FocusHandle,
        mut listener: impl FnMut(&mut V, &mut ViewContext<V>) + 'static,
    ) -> Subscription {
        let view = self.view.downgrade();
        let focus_id = handle.id;
        let (subscription, activate) =
            self.window.new_focus_listener(Box::new(move |event, cx| {
                view.update(cx, |view, cx| {
                    if event.previous_focus_path.last() == Some(&focus_id)
                        && event.current_focus_path.last() != Some(&focus_id)
                    {
                        listener(view, cx)
                    }
                })
                .is_ok()
            }));
        self.app.defer(move |_| activate());
        subscription
    }

    /// Register a listener to be called when nothing in the window has focus.
    /// This typically happens when the node that was focused is removed from the tree,
    /// and this callback lets you chose a default place to restore the users focus.
    /// Returns a subscription and persists until the subscription is dropped.
    pub fn on_focus_lost(
        &mut self,
        mut listener: impl FnMut(&mut V, &mut ViewContext<V>) + 'static,
    ) -> Subscription {
        let view = self.view.downgrade();
        let (subscription, activate) = self.window.focus_lost_listeners.insert(
            (),
            Box::new(move |cx| view.update(cx, |view, cx| listener(view, cx)).is_ok()),
        );
        activate();
        subscription
    }

    /// Register a listener to be called when the given focus handle or one of its descendants loses focus.
    /// Returns a subscription and persists until the subscription is dropped.
    pub fn on_focus_out(
        &mut self,
        handle: &FocusHandle,
        mut listener: impl FnMut(&mut V, &mut ViewContext<V>) + 'static,
    ) -> Subscription {
        let view = self.view.downgrade();
        let focus_id = handle.id;
        let (subscription, activate) =
            self.window.new_focus_listener(Box::new(move |event, cx| {
                view.update(cx, |view, cx| {
                    if event.previous_focus_path.contains(&focus_id)
                        && !event.current_focus_path.contains(&focus_id)
                    {
                        listener(view, cx)
                    }
                })
                .is_ok()
            }));
        self.app.defer(move |_| activate());
        subscription
    }

    /// Schedule a future to be run asynchronously.
    /// The given callback is invoked with a [`WeakView<V>`] to avoid leaking the view for a long-running process.
    /// It's also given an [`AsyncWindowContext`], which can be used to access the state of the view across await points.
    /// The returned future will be polled on the main thread.
    pub fn spawn<Fut, R>(
        &mut self,
        f: impl FnOnce(WeakView<V>, AsyncWindowContext) -> Fut,
    ) -> Task<R>
    where
        R: 'static,
        Fut: Future<Output = R> + 'static,
    {
        let view = self.view().downgrade();
        self.window_cx.spawn(|cx| f(view, cx))
    }

    /// Updates the global state of the given type.
    pub fn update_global<G, R>(&mut self, f: impl FnOnce(&mut G, &mut Self) -> R) -> R
    where
        G: Global,
    {
        let mut global = self.app.lease_global::<G>();
        let result = f(&mut global, self);
        self.app.end_global_lease(global);
        result
    }

    /// Register a callback to be invoked when the given global state changes.
    pub fn observe_global<G: Global>(
        &mut self,
        mut f: impl FnMut(&mut V, &mut ViewContext<'_, V>) + 'static,
    ) -> Subscription {
        let window_handle = self.window.handle;
        let view = self.view().downgrade();
        let (subscription, activate) = self.global_observers.insert(
            TypeId::of::<G>(),
            Box::new(move |cx| {
                window_handle
                    .update(cx, |_, cx| view.update(cx, |view, cx| f(view, cx)).is_ok())
                    .unwrap_or(false)
            }),
        );
        self.app.defer(move |_| activate());
        subscription
    }

    /// Register a callback to be invoked when the given Action type is dispatched to the window.
    pub fn on_action(
        &mut self,
        action_type: TypeId,
        listener: impl Fn(&mut V, &dyn Any, DispatchPhase, &mut ViewContext<V>) + 'static,
    ) {
        let handle = self.view().clone();
        self.window_cx
            .on_action(action_type, move |action, phase, cx| {
                handle.update(cx, |view, cx| {
                    listener(view, action, phase, cx);
                })
            });
    }

    /// Emit an event to be handled any other views that have subscribed via [ViewContext::subscribe].
    pub fn emit<Evt>(&mut self, event: Evt)
    where
        Evt: 'static,
        V: EventEmitter<Evt>,
    {
        let emitter = self.view.model.entity_id;
        self.app.push_effect(Effect::Emit {
            emitter,
            event_type: TypeId::of::<Evt>(),
            event: Box::new(event),
        });
    }

    /// Move focus to the current view, assuming it implements [`FocusableView`].
    pub fn focus_self(&mut self)
    where
        V: FocusableView,
    {
        self.defer(|view, cx| view.focus_handle(cx).focus(cx))
    }

    /// Convenience method for accessing view state in an event callback.
    ///
    /// Many GPUI callbacks take the form of `Fn(&E, &mut WindowContext)`,
    /// but it's often useful to be able to access view state in these
    /// callbacks. This method provides a convenient way to do so.
    pub fn listener<E>(
        &self,
        f: impl Fn(&mut V, &E, &mut ViewContext<V>) + 'static,
    ) -> impl Fn(&E, &mut WindowContext) + 'static {
        let view = self.view().downgrade();
        move |e: &E, cx: &mut WindowContext| {
            view.update(cx, |view, cx| f(view, e, cx)).ok();
        }
    }
}

impl<V> Context for ViewContext<'_, V> {
    type Result<U> = U;

    fn new_model<T: 'static>(
        &mut self,
        build_model: impl FnOnce(&mut ModelContext<'_, T>) -> T,
    ) -> Model<T> {
        self.window_cx.new_model(build_model)
    }

    fn update_model<T: 'static, R>(
        &mut self,
        model: &Model<T>,
        update: impl FnOnce(&mut T, &mut ModelContext<'_, T>) -> R,
    ) -> R {
        self.window_cx.update_model(model, update)
    }

    fn update_window<T, F>(&mut self, window: AnyWindowHandle, update: F) -> Result<T>
    where
        F: FnOnce(AnyView, &mut WindowContext<'_>) -> T,
    {
        self.window_cx.update_window(window, update)
    }

    fn read_model<T, R>(
        &self,
        handle: &Model<T>,
        read: impl FnOnce(&T, &AppContext) -> R,
    ) -> Self::Result<R>
    where
        T: 'static,
    {
        self.window_cx.read_model(handle, read)
    }

    fn read_window<T, R>(
        &self,
        window: &WindowHandle<T>,
        read: impl FnOnce(View<T>, &AppContext) -> R,
    ) -> Result<R>
    where
        T: 'static,
    {
        self.window_cx.read_window(window, read)
    }
}

impl<V: 'static> VisualContext for ViewContext<'_, V> {
    fn new_view<W: Render + 'static>(
        &mut self,
        build_view_state: impl FnOnce(&mut ViewContext<'_, W>) -> W,
    ) -> Self::Result<View<W>> {
        self.window_cx.new_view(build_view_state)
    }

    fn update_view<V2: 'static, R>(
        &mut self,
        view: &View<V2>,
        update: impl FnOnce(&mut V2, &mut ViewContext<'_, V2>) -> R,
    ) -> Self::Result<R> {
        self.window_cx.update_view(view, update)
    }

    fn replace_root_view<W>(
        &mut self,
        build_view: impl FnOnce(&mut ViewContext<'_, W>) -> W,
    ) -> Self::Result<View<W>>
    where
        W: 'static + Render,
    {
        self.window_cx.replace_root_view(build_view)
    }

    fn focus_view<W: FocusableView>(&mut self, view: &View<W>) -> Self::Result<()> {
        self.window_cx.focus_view(view)
    }

    fn dismiss_view<W: ManagedView>(&mut self, view: &View<W>) -> Self::Result<()> {
        self.window_cx.dismiss_view(view)
    }
}

impl<'a, V> std::ops::Deref for ViewContext<'a, V> {
    type Target = WindowContext<'a>;

    fn deref(&self) -> &Self::Target {
        &self.window_cx
    }
}

impl<'a, V> std::ops::DerefMut for ViewContext<'a, V> {
    fn deref_mut(&mut self) -> &mut Self::Target {
        &mut self.window_cx
    }
}

// #[derive(Clone, Copy, Eq, PartialEq, Hash)]
slotmap::new_key_type! {
    /// A unique identifier for a window.
    pub struct WindowId;
}

impl WindowId {
    /// Converts this window ID to a `u64`.
    pub fn as_u64(&self) -> u64 {
        self.0.as_ffi()
    }
}

/// A handle to a window with a specific root view type.
/// Note that this does not keep the window alive on its own.
#[derive(Deref, DerefMut)]
pub struct WindowHandle<V> {
    #[deref]
    #[deref_mut]
    pub(crate) any_handle: AnyWindowHandle,
    state_type: PhantomData<V>,
}

impl<V: 'static + Render> WindowHandle<V> {
    /// Creates a new handle from a window ID.
    /// This does not check if the root type of the window is `V`.
    pub fn new(id: WindowId) -> Self {
        WindowHandle {
            any_handle: AnyWindowHandle {
                id,
                state_type: TypeId::of::<V>(),
            },
            state_type: PhantomData,
        }
    }

    /// Get the root view out of this window.
    ///
    /// This will fail if the window is closed or if the root view's type does not match `V`.
    pub fn root<C>(&self, cx: &mut C) -> Result<View<V>>
    where
        C: Context,
    {
        Flatten::flatten(cx.update_window(self.any_handle, |root_view, _| {
            root_view
                .downcast::<V>()
                .map_err(|_| anyhow!("the type of the window's root view has changed"))
        }))
    }

    /// Updates the root view of this window.
    ///
    /// This will fail if the window has been closed or if the root view's type does not match
    pub fn update<C, R>(
        &self,
        cx: &mut C,
        update: impl FnOnce(&mut V, &mut ViewContext<'_, V>) -> R,
    ) -> Result<R>
    where
        C: Context,
    {
        cx.update_window(self.any_handle, |root_view, cx| {
            let view = root_view
                .downcast::<V>()
                .map_err(|_| anyhow!("the type of the window's root view has changed"))?;
            Ok(cx.update_view(&view, update))
        })?
    }

    /// Read the root view out of this window.
    ///
    /// This will fail if the window is closed or if the root view's type does not match `V`.
    pub fn read<'a>(&self, cx: &'a AppContext) -> Result<&'a V> {
        let x = cx
            .windows
            .get(self.id)
            .and_then(|window| {
                window
                    .as_ref()
                    .and_then(|window| window.root_view.clone())
                    .map(|root_view| root_view.downcast::<V>())
            })
            .ok_or_else(|| anyhow!("window not found"))?
            .map_err(|_| anyhow!("the type of the window's root view has changed"))?;

        Ok(x.read(cx))
    }

    /// Read the root view out of this window, with a callback
    ///
    /// This will fail if the window is closed or if the root view's type does not match `V`.
    pub fn read_with<C, R>(&self, cx: &C, read_with: impl FnOnce(&V, &AppContext) -> R) -> Result<R>
    where
        C: Context,
    {
        cx.read_window(self, |root_view, cx| read_with(root_view.read(cx), cx))
    }

    /// Read the root view pointer off of this window.
    ///
    /// This will fail if the window is closed or if the root view's type does not match `V`.
    pub fn root_view<C>(&self, cx: &C) -> Result<View<V>>
    where
        C: Context,
    {
        cx.read_window(self, |root_view, _cx| root_view.clone())
    }

    /// Check if this window is 'active'.
    ///
    /// Will return `None` if the window is closed or currently
    /// borrowed.
    pub fn is_active(&self, cx: &mut AppContext) -> Option<bool> {
        cx.update_window(self.any_handle, |_, cx| cx.is_window_active())
            .ok()
    }
}

impl<V> Copy for WindowHandle<V> {}

impl<V> Clone for WindowHandle<V> {
    fn clone(&self) -> Self {
        *self
    }
}

impl<V> PartialEq for WindowHandle<V> {
    fn eq(&self, other: &Self) -> bool {
        self.any_handle == other.any_handle
    }
}

impl<V> Eq for WindowHandle<V> {}

impl<V> Hash for WindowHandle<V> {
    fn hash<H: Hasher>(&self, state: &mut H) {
        self.any_handle.hash(state);
    }
}

impl<V: 'static> From<WindowHandle<V>> for AnyWindowHandle {
    fn from(val: WindowHandle<V>) -> Self {
        val.any_handle
    }
}

/// A handle to a window with any root view type, which can be downcast to a window with a specific root view type.
#[derive(Copy, Clone, PartialEq, Eq, Hash)]
pub struct AnyWindowHandle {
    pub(crate) id: WindowId,
    state_type: TypeId,
}

impl AnyWindowHandle {
    /// Get the ID of this window.
    pub fn window_id(&self) -> WindowId {
        self.id
    }

    /// Attempt to convert this handle to a window handle with a specific root view type.
    /// If the types do not match, this will return `None`.
    pub fn downcast<T: 'static>(&self) -> Option<WindowHandle<T>> {
        if TypeId::of::<T>() == self.state_type {
            Some(WindowHandle {
                any_handle: *self,
                state_type: PhantomData,
            })
        } else {
            None
        }
    }

    /// Updates the state of the root view of this window.
    ///
    /// This will fail if the window has been closed.
    pub fn update<C, R>(
        self,
        cx: &mut C,
        update: impl FnOnce(AnyView, &mut WindowContext<'_>) -> R,
    ) -> Result<R>
    where
        C: Context,
    {
        cx.update_window(self, update)
    }

    /// Read the state of the root view of this window.
    ///
    /// This will fail if the window has been closed.
    pub fn read<T, C, R>(self, cx: &C, read: impl FnOnce(View<T>, &AppContext) -> R) -> Result<R>
    where
        C: Context,
        T: 'static,
    {
        let view = self
            .downcast::<T>()
            .context("the type of the window's root view has changed")?;

        cx.read_window(&view, read)
    }
}

/// An identifier for an [`Element`](crate::Element).
///
/// Can be constructed with a string, a number, or both, as well
/// as other internal representations.
#[derive(Clone, Debug, Eq, PartialEq, Hash)]
pub enum ElementId {
    /// The ID of a View element
    View(EntityId),
    /// An integer ID.
    Integer(usize),
    /// A string based ID.
    Name(SharedString),
    /// An ID that's equated with a focus handle.
    FocusHandle(FocusId),
    /// A combination of a name and an integer.
    NamedInteger(SharedString, usize),
}

impl Display for ElementId {
    fn fmt(&self, f: &mut std::fmt::Formatter<'_>) -> std::fmt::Result {
        match self {
            ElementId::View(entity_id) => write!(f, "view-{}", entity_id)?,
            ElementId::Integer(ix) => write!(f, "{}", ix)?,
            ElementId::Name(name) => write!(f, "{}", name)?,
            ElementId::FocusHandle(_) => write!(f, "FocusHandle")?,
            ElementId::NamedInteger(s, i) => write!(f, "{}-{}", s, i)?,
        }

        Ok(())
    }
}

impl TryInto<SharedString> for ElementId {
    type Error = anyhow::Error;

    fn try_into(self) -> anyhow::Result<SharedString> {
        if let ElementId::Name(name) = self {
            Ok(name)
        } else {
            Err(anyhow!("element id is not string"))
        }
    }
}

impl From<usize> for ElementId {
    fn from(id: usize) -> Self {
        ElementId::Integer(id)
    }
}

impl From<i32> for ElementId {
    fn from(id: i32) -> Self {
        Self::Integer(id as usize)
    }
}

impl From<SharedString> for ElementId {
    fn from(name: SharedString) -> Self {
        ElementId::Name(name)
    }
}

impl From<&'static str> for ElementId {
    fn from(name: &'static str) -> Self {
        ElementId::Name(name.into())
    }
}

impl<'a> From<&'a FocusHandle> for ElementId {
    fn from(handle: &'a FocusHandle) -> Self {
        ElementId::FocusHandle(handle.id)
    }
}

impl From<(&'static str, EntityId)> for ElementId {
    fn from((name, id): (&'static str, EntityId)) -> Self {
        ElementId::NamedInteger(name.into(), id.as_u64() as usize)
    }
}

impl From<(&'static str, usize)> for ElementId {
    fn from((name, id): (&'static str, usize)) -> Self {
        ElementId::NamedInteger(name.into(), id)
    }
}

impl From<(&'static str, u64)> for ElementId {
    fn from((name, id): (&'static str, u64)) -> Self {
        ElementId::NamedInteger(name.into(), id as usize)
    }
}

/// A rectangle to be rendered in the window at the given position and size.
/// Passed as an argument [`ElementContext::paint_quad`].
#[derive(Clone)]
pub struct PaintQuad {
    bounds: Bounds<Pixels>,
    corner_radii: Corners<Pixels>,
    background: Hsla,
    border_widths: Edges<Pixels>,
    border_color: Hsla,
}

impl PaintQuad {
    /// Sets the corner radii of the quad.
    pub fn corner_radii(self, corner_radii: impl Into<Corners<Pixels>>) -> Self {
        PaintQuad {
            corner_radii: corner_radii.into(),
            ..self
        }
    }

    /// Sets the border widths of the quad.
    pub fn border_widths(self, border_widths: impl Into<Edges<Pixels>>) -> Self {
        PaintQuad {
            border_widths: border_widths.into(),
            ..self
        }
    }

    /// Sets the border color of the quad.
    pub fn border_color(self, border_color: impl Into<Hsla>) -> Self {
        PaintQuad {
            border_color: border_color.into(),
            ..self
        }
    }

    /// Sets the background color of the quad.
    pub fn background(self, background: impl Into<Hsla>) -> Self {
        PaintQuad {
            background: background.into(),
            ..self
        }
    }
}

/// Creates a quad with the given parameters.
pub fn quad(
    bounds: Bounds<Pixels>,
    corner_radii: impl Into<Corners<Pixels>>,
    background: impl Into<Hsla>,
    border_widths: impl Into<Edges<Pixels>>,
    border_color: impl Into<Hsla>,
) -> PaintQuad {
    PaintQuad {
        bounds,
        corner_radii: corner_radii.into(),
        background: background.into(),
        border_widths: border_widths.into(),
        border_color: border_color.into(),
    }
}

/// Creates a filled quad with the given bounds and background color.
pub fn fill(bounds: impl Into<Bounds<Pixels>>, background: impl Into<Hsla>) -> PaintQuad {
    PaintQuad {
        bounds: bounds.into(),
        corner_radii: (0.).into(),
        background: background.into(),
        border_widths: (0.).into(),
        border_color: transparent_black(),
    }
}

/// Creates a rectangle outline with the given bounds, border color, and a 1px border width
pub fn outline(bounds: impl Into<Bounds<Pixels>>, border_color: impl Into<Hsla>) -> PaintQuad {
    PaintQuad {
        bounds: bounds.into(),
        corner_radii: (0.).into(),
        background: transparent_black(),
        border_widths: (1.).into(),
        border_color: border_color.into(),
    }
}<|MERGE_RESOLUTION|>--- conflicted
+++ resolved
@@ -1,5 +1,4 @@
 use crate::{
-<<<<<<< HEAD
     px, transparent_black, Action, AnyDrag, AnyView, AppContext, Arena, AsyncWindowContext, Bounds,
     Context, Corners, CursorStyle, DispatchActionListener, DispatchNodeId, DispatchTree, DisplayId,
     Edges, Effect, Entity, EntityId, EventEmitter, FileDropEvent, Flatten, Global, GlobalElementId,
@@ -9,17 +8,6 @@
     SharedString, Size, SubscriberSet, Subscription, TaffyLayoutEngine, Task, TextStyle,
     TextStyleRefinement, View, VisualContext, WeakView, WindowAppearance, WindowBounds,
     WindowOptions, WindowTextSystem,
-=======
-    px, size, transparent_black, Action, AnyDrag, AnyElement, AnyView, AppContext, Arena,
-    AsyncWindowContext, AvailableSpace, Bounds, Context, Corners, CursorStyle,
-    DispatchActionListener, DispatchNodeId, DispatchTree, DisplayId, Edges, Effect, Element,
-    Entity, EntityId, EventEmitter, FileDropEvent, Flatten, Global, GlobalElementId, Hsla,
-    KeyBinding, KeyContext, KeyDownEvent, KeyMatch, KeymatchResult, Keystroke, KeystrokeEvent,
-    Model, ModelContext, Modifiers, MouseButton, MouseMoveEvent, MouseUpEvent, Pixels,
-    PlatformAtlas, PlatformDisplay, PlatformInput, PlatformWindow, Point, PromptLevel, Render,
-    ScaledPixels, SharedString, Size, SubscriberSet, Subscription, TaffyLayoutEngine, Task, View,
-    VisualContext, WeakView, WindowAppearance, WindowBounds, WindowOptions, WindowTextSystem,
->>>>>>> b22b4387
 };
 use anyhow::{anyhow, Context as _, Result};
 use collections::FxHashSet;
@@ -598,7 +586,6 @@
         &self.window.text_system
     }
 
-<<<<<<< HEAD
     /// The current text style. Which is composed of all the style refinements provided to `with_text_style`.
     pub fn text_style(&self) -> TextStyle {
         let mut style = TextStyle::default();
@@ -606,7 +593,8 @@
             style.refine(refinement);
         }
         style
-=======
+    }
+
     /// Get the platform window titlebar height
     pub fn titlebar_height(&self) -> Pixels {
         self.window.platform_window.titlebar_height()
@@ -615,7 +603,6 @@
     /// Get the platform window titlebar top padding
     pub fn titlebar_top_padding(&self) -> Pixels {
         self.window.platform_window.titlebar_top_padding()
->>>>>>> b22b4387
     }
 
     /// Dispatch the given action on the currently focused element.
